/*
 * Copyright (c) 1998, 2016, Oracle and/or its affiliates. All rights reserved.
 * DO NOT ALTER OR REMOVE COPYRIGHT NOTICES OR THIS FILE HEADER.
 *
 * This code is free software; you can redistribute it and/or modify it
 * under the terms of the GNU General Public License version 2 only, as
 * published by the Free Software Foundation.  Oracle designates this
 * particular file as subject to the "Classpath" exception as provided
 * by Oracle in the LICENSE file that accompanied this code.
 *
 * This code is distributed in the hope that it will be useful, but WITHOUT
 * ANY WARRANTY; without even the implied warranty of MERCHANTABILITY or
 * FITNESS FOR A PARTICULAR PURPOSE.  See the GNU General Public License
 * version 2 for more details (a copy is included in the LICENSE file that
 * accompanied this code).
 *
 * You should have received a copy of the GNU General Public License version
 * 2 along with this work; if not, write to the Free Software Foundation,
 * Inc., 51 Franklin St, Fifth Floor, Boston, MA 02110-1301 USA.
 *
 * Please contact Oracle, 500 Oracle Parkway, Redwood Shores, CA 94065 USA
 * or visit www.oracle.com if you need additional information or have any
 * questions.
 */

package jdk.javadoc.internal.doclets.toolkit.util;

import java.util.*;

import javax.lang.model.element.Element;
import javax.lang.model.element.ModuleElement;
import javax.lang.model.element.PackageElement;
import javax.lang.model.element.TypeElement;

import jdk.javadoc.internal.doclets.toolkit.Configuration;

/**
 * Build list of all the deprecated packages, classes, constructors, fields and methods.
 *
 *  <p><b>This is NOT part of any supported API.
 *  If you write code that depends on this, you do so at your own risk.
 *  This code and its internal interfaces are subject to change or
 *  deletion without notice.</b>
 *
 * @author Atul M Dambalkar
 */
public class DeprecatedAPIListBuilder {
    /**
     * List of deprecated type Lists.
     */
    private final Map<DeprElementKind, SortedSet<Element>> deprecatedMap;
    private final Configuration configuration;
    private final Utils utils;
    public static enum DeprElementKind {
        MODULE,
        PACKAGE,
        INTERFACE,
        CLASS,
        ENUM,
        EXCEPTION,              // no ElementKind mapping
        ERROR,                  // no ElementKind mapping
        ANNOTATION_TYPE,
        FIELD,
        METHOD,
        CONSTRUCTOR,
        ENUM_CONSTANT,
        ANNOTATION_TYPE_MEMBER // no ElementKind mapping
    };
    /**
     * Constructor.
     *
     * @param configuration the current configuration of the doclet
     */
    public DeprecatedAPIListBuilder(Configuration configuration) {
        this.configuration = configuration;
        this.utils = configuration.utils;
        deprecatedMap = new EnumMap<>(DeprElementKind.class);
        for (DeprElementKind kind : DeprElementKind.values()) {
            deprecatedMap.put(kind,
                    new TreeSet<>(utils.makeGeneralPurposeComparator()));
        }
        buildDeprecatedAPIInfo();
    }

    /**
     * Build the sorted list of all the deprecated APIs in this run.
     * Build separate lists for deprecated modules, packages, classes, constructors,
     * methods and fields.
     *
     * @param configuration the current configuration of the doclet.
     */
    private void buildDeprecatedAPIInfo() {
        SortedSet<ModuleElement> modules = configuration.modules;
        SortedSet<Element> mset = deprecatedMap.get(DeprElementKind.MODULE);
        for (Element me : modules) {
            if (utils.isDeprecated(me)) {
                mset.add(me);
            }
        }
        SortedSet<PackageElement> packages = configuration.packages;
        SortedSet<Element> pset = deprecatedMap.get(DeprElementKind.PACKAGE);
        for (Element pe : packages) {
            if (utils.isDeprecated(pe)) {
                pset.add(pe);
            }
        }
<<<<<<< HEAD
        deprecatedMap.put(DeprElementKind.PACKAGE, pset);
        for (Element e : configuration.getIncludedTypeElements()) {
=======
        for (Element e : configuration.docEnv.getIncludedTypeElements()) {
>>>>>>> 22e233b2
            TypeElement te = (TypeElement)e;
            SortedSet<Element> eset;
            if (utils.isDeprecated(e)) {
                switch (e.getKind()) {
                    case ANNOTATION_TYPE:
                        eset = deprecatedMap.get(DeprElementKind.ANNOTATION_TYPE);
                        eset.add(e);
                        break;
                    case CLASS:
                        if (utils.isError(te)) {
                            eset = deprecatedMap.get(DeprElementKind.ERROR);
                        } else if (utils.isException(te)) {
                            eset = deprecatedMap.get(DeprElementKind.EXCEPTION);
                        } else {
                            eset = deprecatedMap.get(DeprElementKind.CLASS);
                        }
                        eset.add(e);
                        break;
                    case INTERFACE:
                        eset = deprecatedMap.get(DeprElementKind.INTERFACE);
                        eset.add(e);
                        break;
                    case ENUM:
                        eset = deprecatedMap.get(DeprElementKind.ENUM);
                        eset.add(e);
                        break;
                }
            }
            composeDeprecatedList(deprecatedMap.get(DeprElementKind.FIELD),
                    utils.getFields(te));
            composeDeprecatedList(deprecatedMap.get(DeprElementKind.METHOD),
                    utils.getMethods(te));
            composeDeprecatedList(deprecatedMap.get(DeprElementKind.CONSTRUCTOR),
                    utils.getConstructors(te));
            if (utils.isEnum(e)) {
                composeDeprecatedList(deprecatedMap.get(DeprElementKind.ENUM_CONSTANT),
                        utils.getEnumConstants(te));
            }
            if (utils.isAnnotationType(e)) {
                composeDeprecatedList(deprecatedMap.get(DeprElementKind.ANNOTATION_TYPE_MEMBER),
                        utils.getAnnotationMembers(te));

            }
        }
    }

    /**
     * Add the members into a single list of deprecated members.
     *
     * @param list List of all the particular deprecated members, e.g. methods.
     * @param members members to be added in the list.
     */
    private void composeDeprecatedList(SortedSet<Element> sset, List<? extends Element> members) {
        for (Element member : members) {
            if (utils.isDeprecated(member)) {
                sset.add(member);
            }
        }
    }

    /**
     * Return the list of deprecated elements of a given type.
     *
     * @param kind the DeprElementKind
     * @return
     */
    public SortedSet<Element> getSet(DeprElementKind kind) {
        return deprecatedMap.get(kind);
    }

    /**
     * Return true if the list of a given type has size greater than 0.
     *
     * @param type the type of list being checked.
     */
    public boolean hasDocumentation(DeprElementKind kind) {
        return !deprecatedMap.get(kind).isEmpty();
    }
}<|MERGE_RESOLUTION|>--- conflicted
+++ resolved
@@ -104,12 +104,7 @@
                 pset.add(pe);
             }
         }
-<<<<<<< HEAD
-        deprecatedMap.put(DeprElementKind.PACKAGE, pset);
         for (Element e : configuration.getIncludedTypeElements()) {
-=======
-        for (Element e : configuration.docEnv.getIncludedTypeElements()) {
->>>>>>> 22e233b2
             TypeElement te = (TypeElement)e;
             SortedSet<Element> eset;
             if (utils.isDeprecated(e)) {
