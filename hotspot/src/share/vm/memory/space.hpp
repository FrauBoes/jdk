/*
 * Copyright 1997-2008 Sun Microsystems, Inc.  All Rights Reserved.
 * DO NOT ALTER OR REMOVE COPYRIGHT NOTICES OR THIS FILE HEADER.
 *
 * This code is free software; you can redistribute it and/or modify it
 * under the terms of the GNU General Public License version 2 only, as
 * published by the Free Software Foundation.
 *
 * This code is distributed in the hope that it will be useful, but WITHOUT
 * ANY WARRANTY; without even the implied warranty of MERCHANTABILITY or
 * FITNESS FOR A PARTICULAR PURPOSE.  See the GNU General Public License
 * version 2 for more details (a copy is included in the LICENSE file that
 * accompanied this code).
 *
 * You should have received a copy of the GNU General Public License version
 * 2 along with this work; if not, write to the Free Software Foundation,
 * Inc., 51 Franklin St, Fifth Floor, Boston, MA 02110-1301 USA.
 *
 * Please contact Sun Microsystems, Inc., 4150 Network Circle, Santa Clara,
 * CA 95054 USA or visit www.sun.com if you need additional information or
 * have any questions.
 *
 */

// A space is an abstraction for the "storage units" backing
// up the generation abstraction. It includes specific
// implementations for keeping track of free and used space,
// for iterating over objects and free blocks, etc.

// Here's the Space hierarchy:
//
// - Space               -- an asbtract base class describing a heap area
//   - CompactibleSpace  -- a space supporting compaction
//     - CompactibleFreeListSpace -- (used for CMS generation)
//     - ContiguousSpace -- a compactible space in which all free space
//                          is contiguous
//       - EdenSpace     -- contiguous space used as nursery
//         - ConcEdenSpace -- contiguous space with a 'soft end safe' allocation
//       - OffsetTableContigSpace -- contiguous space with a block offset array
//                          that allows "fast" block_start calls
//         - TenuredSpace -- (used for TenuredGeneration)
//         - ContigPermSpace -- an offset table contiguous space for perm gen

// Forward decls.
class Space;
class BlockOffsetArray;
class BlockOffsetArrayContigSpace;
class Generation;
class CompactibleSpace;
class BlockOffsetTable;
class GenRemSet;
class CardTableRS;
class DirtyCardToOopClosure;

// An oop closure that is circumscribed by a filtering memory region.
class SpaceMemRegionOopsIterClosure: public OopClosure {
 private:
  OopClosure* _cl;
  MemRegion   _mr;
 protected:
  template <class T> void do_oop_work(T* p) {
    if (_mr.contains(p)) {
      _cl->do_oop(p);
    }
  }
 public:
  SpaceMemRegionOopsIterClosure(OopClosure* cl, MemRegion mr):
    _cl(cl), _mr(mr) {}
  virtual void do_oop(oop* p);
  virtual void do_oop(narrowOop* p);
};

// A Space describes a heap area. Class Space is an abstract
// base class.
//
// Space supports allocation, size computation and GC support is provided.
//
// Invariant: bottom() and end() are on page_size boundaries and
// bottom() <= top() <= end()
// top() is inclusive and end() is exclusive.

class Space: public CHeapObj {
  friend class VMStructs;
 protected:
  HeapWord* _bottom;
  HeapWord* _end;

  // Used in support of save_marks()
  HeapWord* _saved_mark_word;

  MemRegionClosure* _preconsumptionDirtyCardClosure;

  // A sequential tasks done structure. This supports
  // parallel GC, where we have threads dynamically
  // claiming sub-tasks from a larger parallel task.
  SequentialSubTasksDone _par_seq_tasks;

  Space():
    _bottom(NULL), _end(NULL), _preconsumptionDirtyCardClosure(NULL) { }

 public:
  // Accessors
  HeapWord* bottom() const         { return _bottom; }
  HeapWord* end() const            { return _end;    }
  virtual void set_bottom(HeapWord* value) { _bottom = value; }
  virtual void set_end(HeapWord* value)    { _end = value; }

  virtual HeapWord* saved_mark_word() const  { return _saved_mark_word; }
  void set_saved_mark_word(HeapWord* p) { _saved_mark_word = p; }

  MemRegionClosure* preconsumptionDirtyCardClosure() const {
    return _preconsumptionDirtyCardClosure;
  }
  void setPreconsumptionDirtyCardClosure(MemRegionClosure* cl) {
    _preconsumptionDirtyCardClosure = cl;
  }

  // Returns a subregion of the space containing all the objects in
  // the space.
  virtual MemRegion used_region() const { return MemRegion(bottom(), end()); }

  // Returns a region that is guaranteed to contain (at least) all objects
  // allocated at the time of the last call to "save_marks".  If the space
  // initializes its DirtyCardToOopClosure's specifying the "contig" option
  // (that is, if the space is contiguous), then this region must contain only
  // such objects: the memregion will be from the bottom of the region to the
  // saved mark.  Otherwise, the "obj_allocated_since_save_marks" method of
  // the space must distiguish between objects in the region allocated before
  // and after the call to save marks.
  virtual MemRegion used_region_at_save_marks() const {
    return MemRegion(bottom(), saved_mark_word());
  }

<<<<<<< HEAD
  // Initialization.
  // "initialize" should be called once on a space, before it is used for
  // any purpose.  The "mr" arguments gives the bounds of the space, and
  // the "clear_space" argument should be true unless the memory in "mr" is
  // known to be zeroed.
  virtual void initialize(MemRegion mr, bool clear_space);

  // Sets the bounds (bottom and end) of the current space to those of "mr."
  void set_bounds(MemRegion mr);

  // The "clear" method must be called on a region that may have
  // had allocation performed in it, but is now to be considered empty.
  virtual void clear();
=======
  // Initialization.  These may be run to reset an existing
  // Space.
  virtual void initialize(MemRegion mr, bool clear_space, bool mangle_space);
  virtual void clear(bool mangle_space);
>>>>>>> 57dabb4f

  // For detecting GC bugs.  Should only be called at GC boundaries, since
  // some unused space may be used as scratch space during GC's.
  // Default implementation does nothing. We also call this when expanding
  // a space to satisfy an allocation request. See bug #4668531
  virtual void mangle_unused_area() {}
  virtual void mangle_unused_area_complete() {}
  virtual void mangle_region(MemRegion mr) {}

  // Testers
  bool is_empty() const              { return used() == 0; }
  bool not_empty() const             { return used() > 0; }

  // Returns true iff the given the space contains the
  // given address as part of an allocated object. For
  // ceratin kinds of spaces, this might be a potentially
  // expensive operation. To prevent performance problems
  // on account of its inadvertent use in product jvm's,
  // we restrict its use to assertion checks only.
  virtual bool is_in(const void* p) const;

  // Returns true iff the given reserved memory of the space contains the
  // given address.
  bool is_in_reserved(const void* p) const { return _bottom <= p && p < _end; }

  // Returns true iff the given block is not allocated.
  virtual bool is_free_block(const HeapWord* p) const = 0;

  // Test whether p is double-aligned
  static bool is_aligned(void* p) {
    return ((intptr_t)p & (sizeof(double)-1)) == 0;
  }

  // Size computations.  Sizes are in bytes.
  size_t capacity()     const { return byte_size(bottom(), end()); }
  virtual size_t used() const = 0;
  virtual size_t free() const = 0;

  // Iterate over all the ref-containing fields of all objects in the
  // space, calling "cl.do_oop" on each.  Fields in objects allocated by
  // applications of the closure are not included in the iteration.
  virtual void oop_iterate(OopClosure* cl);

  // Same as above, restricted to the intersection of a memory region and
  // the space.  Fields in objects allocated by applications of the closure
  // are not included in the iteration.
  virtual void oop_iterate(MemRegion mr, OopClosure* cl) = 0;

  // Iterate over all objects in the space, calling "cl.do_object" on
  // each.  Objects allocated by applications of the closure are not
  // included in the iteration.
  virtual void object_iterate(ObjectClosure* blk) = 0;

  // Iterate over all objects that intersect with mr, calling "cl->do_object"
  // on each.  There is an exception to this: if this closure has already
  // been invoked on an object, it may skip such objects in some cases.  This is
  // Most likely to happen in an "upwards" (ascending address) iteration of
  // MemRegions.
  virtual void object_iterate_mem(MemRegion mr, UpwardsObjectClosure* cl);

  // Iterate over as many initialized objects in the space as possible,
  // calling "cl.do_object_careful" on each. Return NULL if all objects
  // in the space (at the start of the iteration) were iterated over.
  // Return an address indicating the extent of the iteration in the
  // event that the iteration had to return because of finding an
  // uninitialized object in the space, or if the closure "cl"
  // signalled early termination.
  virtual HeapWord* object_iterate_careful(ObjectClosureCareful* cl);
  virtual HeapWord* object_iterate_careful_m(MemRegion mr,
                                             ObjectClosureCareful* cl);

  // Create and return a new dirty card to oop closure. Can be
  // overriden to return the appropriate type of closure
  // depending on the type of space in which the closure will
  // operate. ResourceArea allocated.
  virtual DirtyCardToOopClosure* new_dcto_cl(OopClosure* cl,
                                             CardTableModRefBS::PrecisionStyle precision,
                                             HeapWord* boundary = NULL);

  // If "p" is in the space, returns the address of the start of the
  // "block" that contains "p".  We say "block" instead of "object" since
  // some heaps may not pack objects densely; a chunk may either be an
  // object or a non-object.  If "p" is not in the space, return NULL.
  virtual HeapWord* block_start_const(const void* p) const = 0;

  // The non-const version may have benevolent side effects on the data
  // structure supporting these calls, possibly speeding up future calls.
  // The default implementation, however, is simply to call the const
  // version.
  inline virtual HeapWord* block_start(const void* p);

  // Requires "addr" to be the start of a chunk, and returns its size.
  // "addr + size" is required to be the start of a new chunk, or the end
  // of the active area of the heap.
  virtual size_t block_size(const HeapWord* addr) const = 0;

  // Requires "addr" to be the start of a block, and returns "TRUE" iff
  // the block is an object.
  virtual bool block_is_obj(const HeapWord* addr) const = 0;

  // Requires "addr" to be the start of a block, and returns "TRUE" iff
  // the block is an object and the object is alive.
  virtual bool obj_is_alive(const HeapWord* addr) const;

  // Allocation (return NULL if full).  Assumes the caller has established
  // mutually exclusive access to the space.
  virtual HeapWord* allocate(size_t word_size) = 0;

  // Allocation (return NULL if full).  Enforces mutual exclusion internally.
  virtual HeapWord* par_allocate(size_t word_size) = 0;

  // Returns true if this object has been allocated since a
  // generation's "save_marks" call.
  virtual bool obj_allocated_since_save_marks(const oop obj) const = 0;

  // Mark-sweep-compact support: all spaces can update pointers to objects
  // moving as a part of compaction.
  virtual void adjust_pointers();

  // PrintHeapAtGC support
  virtual void print() const;
  virtual void print_on(outputStream* st) const;
  virtual void print_short() const;
  virtual void print_short_on(outputStream* st) const;


  // Accessor for parallel sequential tasks.
  SequentialSubTasksDone* par_seq_tasks() { return &_par_seq_tasks; }

  // IF "this" is a ContiguousSpace, return it, else return NULL.
  virtual ContiguousSpace* toContiguousSpace() {
    return NULL;
  }

  // Debugging
  virtual void verify(bool allow_dirty) const = 0;
};

// A MemRegionClosure (ResourceObj) whose "do_MemRegion" function applies an
// OopClosure to (the addresses of) all the ref-containing fields that could
// be modified by virtue of the given MemRegion being dirty. (Note that
// because of the imprecise nature of the write barrier, this may iterate
// over oops beyond the region.)
// This base type for dirty card to oop closures handles memory regions
// in non-contiguous spaces with no boundaries, and should be sub-classed
// to support other space types. See ContiguousDCTOC for a sub-class
// that works with ContiguousSpaces.

class DirtyCardToOopClosure: public MemRegionClosureRO {
protected:
  OopClosure* _cl;
  Space* _sp;
  CardTableModRefBS::PrecisionStyle _precision;
  HeapWord* _boundary;          // If non-NULL, process only non-NULL oops
                                // pointing below boundary.
  HeapWord* _min_done;          // ObjHeadPreciseArray precision requires
                                // a downwards traversal; this is the
                                // lowest location already done (or,
                                // alternatively, the lowest address that
                                // shouldn't be done again.  NULL means infinity.)
  NOT_PRODUCT(HeapWord* _last_bottom;)
  NOT_PRODUCT(HeapWord* _last_explicit_min_done;)

  // Get the actual top of the area on which the closure will
  // operate, given where the top is assumed to be (the end of the
  // memory region passed to do_MemRegion) and where the object
  // at the top is assumed to start. For example, an object may
  // start at the top but actually extend past the assumed top,
  // in which case the top becomes the end of the object.
  virtual HeapWord* get_actual_top(HeapWord* top, HeapWord* top_obj);

  // Walk the given memory region from bottom to (actual) top
  // looking for objects and applying the oop closure (_cl) to
  // them. The base implementation of this treats the area as
  // blocks, where a block may or may not be an object. Sub-
  // classes should override this to provide more accurate
  // or possibly more efficient walking.
  virtual void walk_mem_region(MemRegion mr, HeapWord* bottom, HeapWord* top);

public:
  DirtyCardToOopClosure(Space* sp, OopClosure* cl,
                        CardTableModRefBS::PrecisionStyle precision,
                        HeapWord* boundary) :
    _sp(sp), _cl(cl), _precision(precision), _boundary(boundary),
    _min_done(NULL) {
    NOT_PRODUCT(_last_bottom = NULL);
    NOT_PRODUCT(_last_explicit_min_done = NULL);
  }

  void do_MemRegion(MemRegion mr);

  void set_min_done(HeapWord* min_done) {
    _min_done = min_done;
    NOT_PRODUCT(_last_explicit_min_done = _min_done);
  }
#ifndef PRODUCT
  void set_last_bottom(HeapWord* last_bottom) {
    _last_bottom = last_bottom;
  }
#endif
};

// A structure to represent a point at which objects are being copied
// during compaction.
class CompactPoint : public StackObj {
public:
  Generation* gen;
  CompactibleSpace* space;
  HeapWord* threshold;
  CompactPoint(Generation* _gen, CompactibleSpace* _space,
               HeapWord* _threshold) :
    gen(_gen), space(_space), threshold(_threshold) {}
};


// A space that supports compaction operations.  This is usually, but not
// necessarily, a space that is normally contiguous.  But, for example, a
// free-list-based space whose normal collection is a mark-sweep without
// compaction could still support compaction in full GC's.

class CompactibleSpace: public Space {
  friend class VMStructs;
  friend class CompactibleFreeListSpace;
  friend class CompactingPermGenGen;
  friend class CMSPermGenGen;
private:
  HeapWord* _compaction_top;
  CompactibleSpace* _next_compaction_space;

public:
<<<<<<< HEAD
  CompactibleSpace() :
   _compaction_top(NULL), _next_compaction_space(NULL) {}

  virtual void initialize(MemRegion mr, bool clear_space);
  virtual void clear();
=======
  virtual void initialize(MemRegion mr, bool clear_space, bool mangle_space);
>>>>>>> 57dabb4f

  // Used temporarily during a compaction phase to hold the value
  // top should have when compaction is complete.
  HeapWord* compaction_top() const { return _compaction_top;    }

  void set_compaction_top(HeapWord* value) {
    assert(value == NULL || (value >= bottom() && value <= end()),
      "should point inside space");
    _compaction_top = value;
  }

  // Perform operations on the space needed after a compaction
  // has been performed.
  virtual void reset_after_compaction() {}

  // Returns the next space (in the current generation) to be compacted in
  // the global compaction order.  Also is used to select the next
  // space into which to compact.

  virtual CompactibleSpace* next_compaction_space() const {
    return _next_compaction_space;
  }

  void set_next_compaction_space(CompactibleSpace* csp) {
    _next_compaction_space = csp;
  }

  // MarkSweep support phase2

  // Start the process of compaction of the current space: compute
  // post-compaction addresses, and insert forwarding pointers.  The fields
  // "cp->gen" and "cp->compaction_space" are the generation and space into
  // which we are currently compacting.  This call updates "cp" as necessary,
  // and leaves the "compaction_top" of the final value of
  // "cp->compaction_space" up-to-date.  Offset tables may be updated in
  // this phase as if the final copy had occurred; if so, "cp->threshold"
  // indicates when the next such action should be taken.
  virtual void prepare_for_compaction(CompactPoint* cp);
  // MarkSweep support phase3
  virtual void adjust_pointers();
  // MarkSweep support phase4
  virtual void compact();

  // The maximum percentage of objects that can be dead in the compacted
  // live part of a compacted space ("deadwood" support.)
  virtual int allowed_dead_ratio() const { return 0; };

  // Some contiguous spaces may maintain some data structures that should
  // be updated whenever an allocation crosses a boundary.  This function
  // returns the first such boundary.
  // (The default implementation returns the end of the space, so the
  // boundary is never crossed.)
  virtual HeapWord* initialize_threshold() { return end(); }

  // "q" is an object of the given "size" that should be forwarded;
  // "cp" names the generation ("gen") and containing "this" (which must
  // also equal "cp->space").  "compact_top" is where in "this" the
  // next object should be forwarded to.  If there is room in "this" for
  // the object, insert an appropriate forwarding pointer in "q".
  // If not, go to the next compaction space (there must
  // be one, since compaction must succeed -- we go to the first space of
  // the previous generation if necessary, updating "cp"), reset compact_top
  // and then forward.  In either case, returns the new value of "compact_top".
  // If the forwarding crosses "cp->threshold", invokes the "cross_threhold"
  // function of the then-current compaction space, and updates "cp->threshold
  // accordingly".
  virtual HeapWord* forward(oop q, size_t size, CompactPoint* cp,
                    HeapWord* compact_top);

  // Return a size with adjusments as required of the space.
  virtual size_t adjust_object_size_v(size_t size) const { return size; }

protected:
  // Used during compaction.
  HeapWord* _first_dead;
  HeapWord* _end_of_live;

  // Minimum size of a free block.
  virtual size_t minimum_free_block_size() const = 0;

  // This the function is invoked when an allocation of an object covering
  // "start" to "end occurs crosses the threshold; returns the next
  // threshold.  (The default implementation does nothing.)
  virtual HeapWord* cross_threshold(HeapWord* start, HeapWord* the_end) {
    return end();
  }

  // Requires "allowed_deadspace_words > 0", that "q" is the start of a
  // free block of the given "word_len", and that "q", were it an object,
  // would not move if forwared.  If the size allows, fill the free
  // block with an object, to prevent excessive compaction.  Returns "true"
  // iff the free region was made deadspace, and modifies
  // "allowed_deadspace_words" to reflect the number of available deadspace
  // words remaining after this operation.
  bool insert_deadspace(size_t& allowed_deadspace_words, HeapWord* q,
                        size_t word_len);
};

#define SCAN_AND_FORWARD(cp,scan_limit,block_is_obj,block_size) {            \
  /* Compute the new addresses for the live objects and store it in the mark \
   * Used by universe::mark_sweep_phase2()                                   \
   */                                                                        \
  HeapWord* compact_top; /* This is where we are currently compacting to. */ \
                                                                             \
  /* We're sure to be here before any objects are compacted into this        \
   * space, so this is a good time to initialize this:                       \
   */                                                                        \
  set_compaction_top(bottom());                                              \
                                                                             \
  if (cp->space == NULL) {                                                   \
    assert(cp->gen != NULL, "need a generation");                            \
    assert(cp->threshold == NULL, "just checking");                          \
    assert(cp->gen->first_compaction_space() == this, "just checking");      \
    cp->space = cp->gen->first_compaction_space();                           \
    compact_top = cp->space->bottom();                                       \
    cp->space->set_compaction_top(compact_top);                              \
    cp->threshold = cp->space->initialize_threshold();                       \
  } else {                                                                   \
    compact_top = cp->space->compaction_top();                               \
  }                                                                          \
                                                                             \
  /* We allow some amount of garbage towards the bottom of the space, so     \
   * we don't start compacting before there is a significant gain to be made.\
   * Occasionally, we want to ensure a full compaction, which is determined  \
   * by the MarkSweepAlwaysCompactCount parameter.                           \
   */                                                                        \
  int invocations = SharedHeap::heap()->perm_gen()->stat_record()->invocations;\
  bool skip_dead = ((invocations % MarkSweepAlwaysCompactCount) != 0);       \
                                                                             \
  size_t allowed_deadspace = 0;                                              \
  if (skip_dead) {                                                           \
    int ratio = allowed_dead_ratio();                                        \
    allowed_deadspace = (capacity() * ratio / 100) / HeapWordSize;           \
  }                                                                          \
                                                                             \
  HeapWord* q = bottom();                                                    \
  HeapWord* t = scan_limit();                                                \
                                                                             \
  HeapWord*  end_of_live= q;    /* One byte beyond the last byte of the last \
                                   live object. */                           \
  HeapWord*  first_dead = end();/* The first dead object. */                 \
  LiveRange* liveRange  = NULL; /* The current live range, recorded in the   \
                                   first header of preceding free area. */   \
  _first_dead = first_dead;                                                  \
                                                                             \
  const intx interval = PrefetchScanIntervalInBytes;                         \
                                                                             \
  while (q < t) {                                                            \
    assert(!block_is_obj(q) ||                                               \
           oop(q)->mark()->is_marked() || oop(q)->mark()->is_unlocked() ||   \
           oop(q)->mark()->has_bias_pattern(),                               \
           "these are the only valid states during a mark sweep");           \
    if (block_is_obj(q) && oop(q)->is_gc_marked()) {                         \
      /* prefetch beyond q */                                                \
      Prefetch::write(q, interval);                                          \
      /* size_t size = oop(q)->size();  changing this for cms for perm gen */\
      size_t size = block_size(q);                                           \
      compact_top = cp->space->forward(oop(q), size, cp, compact_top);       \
      q += size;                                                             \
      end_of_live = q;                                                       \
    } else {                                                                 \
      /* run over all the contiguous dead objects */                         \
      HeapWord* end = q;                                                     \
      do {                                                                   \
        /* prefetch beyond end */                                            \
        Prefetch::write(end, interval);                                      \
        end += block_size(end);                                              \
      } while (end < t && (!block_is_obj(end) || !oop(end)->is_gc_marked()));\
                                                                             \
      /* see if we might want to pretend this object is alive so that        \
       * we don't have to compact quite as often.                            \
       */                                                                    \
      if (allowed_deadspace > 0 && q == compact_top) {                       \
        size_t sz = pointer_delta(end, q);                                   \
        if (insert_deadspace(allowed_deadspace, q, sz)) {                    \
          compact_top = cp->space->forward(oop(q), sz, cp, compact_top);     \
          q = end;                                                           \
          end_of_live = end;                                                 \
          continue;                                                          \
        }                                                                    \
      }                                                                      \
                                                                             \
      /* otherwise, it really is a free region. */                           \
                                                                             \
      /* for the previous LiveRange, record the end of the live objects. */  \
      if (liveRange) {                                                       \
        liveRange->set_end(q);                                               \
      }                                                                      \
                                                                             \
      /* record the current LiveRange object.                                \
       * liveRange->start() is overlaid on the mark word.                    \
       */                                                                    \
      liveRange = (LiveRange*)q;                                             \
      liveRange->set_start(end);                                             \
      liveRange->set_end(end);                                               \
                                                                             \
      /* see if this is the first dead region. */                            \
      if (q < first_dead) {                                                  \
        first_dead = q;                                                      \
      }                                                                      \
                                                                             \
      /* move on to the next object */                                       \
      q = end;                                                               \
    }                                                                        \
  }                                                                          \
                                                                             \
  assert(q == t, "just checking");                                           \
  if (liveRange != NULL) {                                                   \
    liveRange->set_end(q);                                                   \
  }                                                                          \
  _end_of_live = end_of_live;                                                \
  if (end_of_live < first_dead) {                                            \
    first_dead = end_of_live;                                                \
  }                                                                          \
  _first_dead = first_dead;                                                  \
                                                                             \
  /* save the compaction_top of the compaction space. */                     \
  cp->space->set_compaction_top(compact_top);                                \
}

#define SCAN_AND_ADJUST_POINTERS(adjust_obj_size) {                             \
  /* adjust all the interior pointers to point at the new locations of objects  \
   * Used by MarkSweep::mark_sweep_phase3() */                                  \
                                                                                \
  HeapWord* q = bottom();                                                       \
  HeapWord* t = _end_of_live;  /* Established by "prepare_for_compaction". */   \
                                                                                \
  assert(_first_dead <= _end_of_live, "Stands to reason, no?");                 \
                                                                                \
  if (q < t && _first_dead > q &&                                               \
      !oop(q)->is_gc_marked()) {                                                \
    /* we have a chunk of the space which hasn't moved and we've                \
     * reinitialized the mark word during the previous pass, so we can't        \
     * use is_gc_marked for the traversal. */                                   \
    HeapWord* end = _first_dead;                                                \
                                                                                \
    while (q < end) {                                                           \
      /* I originally tried to conjoin "block_start(q) == q" to the             \
       * assertion below, but that doesn't work, because you can't              \
       * accurately traverse previous objects to get to the current one         \
       * after their pointers (including pointers into permGen) have been       \
       * updated, until the actual compaction is done.  dld, 4/00 */            \
      assert(block_is_obj(q),                                                   \
             "should be at block boundaries, and should be looking at objs");   \
                                                                                \
      VALIDATE_MARK_SWEEP_ONLY(MarkSweep::track_interior_pointers(oop(q)));     \
                                                                                \
      /* point all the oops to the new location */                              \
      size_t size = oop(q)->adjust_pointers();                                  \
      size = adjust_obj_size(size);                                             \
                                                                                \
      VALIDATE_MARK_SWEEP_ONLY(MarkSweep::check_interior_pointers());           \
                                                                                \
      VALIDATE_MARK_SWEEP_ONLY(MarkSweep::validate_live_oop(oop(q), size));     \
                                                                                \
      q += size;                                                                \
    }                                                                           \
                                                                                \
    if (_first_dead == t) {                                                     \
      q = t;                                                                    \
    } else {                                                                    \
      /* $$$ This is funky.  Using this to read the previously written          \
       * LiveRange.  See also use below. */                                     \
      q = (HeapWord*)oop(_first_dead)->mark()->decode_pointer();                \
    }                                                                           \
  }                                                                             \
                                                                                \
  const intx interval = PrefetchScanIntervalInBytes;                            \
                                                                                \
  debug_only(HeapWord* prev_q = NULL);                                          \
  while (q < t) {                                                               \
    /* prefetch beyond q */                                                     \
    Prefetch::write(q, interval);                                               \
    if (oop(q)->is_gc_marked()) {                                               \
      /* q is alive */                                                          \
      VALIDATE_MARK_SWEEP_ONLY(MarkSweep::track_interior_pointers(oop(q)));     \
      /* point all the oops to the new location */                              \
      size_t size = oop(q)->adjust_pointers();                                  \
      size = adjust_obj_size(size);                                             \
      VALIDATE_MARK_SWEEP_ONLY(MarkSweep::check_interior_pointers());           \
      VALIDATE_MARK_SWEEP_ONLY(MarkSweep::validate_live_oop(oop(q), size));     \
      debug_only(prev_q = q);                                                   \
      q += size;                                                                \
    } else {                                                                        \
      /* q is not a live object, so its mark should point at the next                \
       * live object */                                                                \
      debug_only(prev_q = q);                                                        \
      q = (HeapWord*) oop(q)->mark()->decode_pointer();                                \
      assert(q > prev_q, "we should be moving forward through memory");                \
    }                                                                                \
  }                                                                                \
                                                                                \
  assert(q == t, "just checking");                                                \
}

#define SCAN_AND_COMPACT(obj_size) {                                                \
  /* Copy all live objects to their new location                                \
   * Used by MarkSweep::mark_sweep_phase4() */                                        \
                                                                                \
  HeapWord*       q = bottom();                                                        \
  HeapWord* const t = _end_of_live;                                                \
  debug_only(HeapWord* prev_q = NULL);                                                \
                                                                                \
  if (q < t && _first_dead > q &&                                                \
      !oop(q)->is_gc_marked()) {                                                \
    debug_only(                                                                        \
    /* we have a chunk of the space which hasn't moved and we've reinitialized  \
     * the mark word during the previous pass, so we can't use is_gc_marked for \
     * the traversal. */                                                        \
    HeapWord* const end = _first_dead;                                                \
                                                                                      \
    while (q < end) {                                                                \
      size_t size = obj_size(q);                                                \
      assert(!oop(q)->is_gc_marked(),                                           \
             "should be unmarked (special dense prefix handling)");             \
      VALIDATE_MARK_SWEEP_ONLY(MarkSweep::live_oop_moved_to(q, size, q));        \
      debug_only(prev_q = q);                                                        \
      q += size;                                                                \
    }                                                                                \
    )  /* debug_only */                                                                \
                                                                                      \
    if (_first_dead == t) {                                                        \
      q = t;                                                                        \
    } else {                                                                        \
      /* $$$ Funky */                                                                 \
      q = (HeapWord*) oop(_first_dead)->mark()->decode_pointer();                \
    }                                                                                \
  }                                                                                \
                                                                                \
  const intx scan_interval = PrefetchScanIntervalInBytes;                        \
  const intx copy_interval = PrefetchCopyIntervalInBytes;                        \
  while (q < t) {                                                                \
    if (!oop(q)->is_gc_marked()) {                                                \
      /* mark is pointer to next marked oop */                                        \
      debug_only(prev_q = q);                                                        \
      q = (HeapWord*) oop(q)->mark()->decode_pointer();                                \
      assert(q > prev_q, "we should be moving forward through memory");                \
    } else {                                                                        \
      /* prefetch beyond q */                                                        \
      Prefetch::read(q, scan_interval);                                         \
                                                                                \
      /* size and destination */                                                \
      size_t size = obj_size(q);                                                \
      HeapWord* compaction_top = (HeapWord*)oop(q)->forwardee();                \
                                                                                \
      /* prefetch beyond compaction_top */                                        \
      Prefetch::write(compaction_top, copy_interval);                           \
                                                                                \
      /* copy object and reinit its mark */                                        \
      VALIDATE_MARK_SWEEP_ONLY(MarkSweep::live_oop_moved_to(q, size,            \
                                                            compaction_top));   \
      assert(q != compaction_top, "everything in this pass should be moving");        \
      Copy::aligned_conjoint_words(q, compaction_top, size);                        \
      oop(compaction_top)->init_mark();                                                \
      assert(oop(compaction_top)->klass() != NULL, "should have a class");        \
                                                                                \
      debug_only(prev_q = q);                                                        \
      q += size;                                                                \
    }                                                                                \
  }                                                                                \
                                                                                \
  /* Let's remember if we were empty before we did the compaction. */           \
  bool was_empty = used_region().is_empty();                                    \
  /* Reset space after compaction is complete */                                \
  reset_after_compaction();                                                        \
  /* We do this clear, below, since it has overloaded meanings for some */      \
  /* space subtypes.  For example, OffsetTableContigSpace's that were   */      \
  /* compacted into will have had their offset table thresholds updated */      \
  /* continuously, but those that weren't need to have their thresholds */      \
  /* re-initialized.  Also mangles unused area for debugging.           */      \
<<<<<<< HEAD
  if (used_region().is_empty()) {                                               \
    if (!was_empty) clear();                                                    \
=======
  if (is_empty()) {                                                             \
    clear(SpaceDecorator::Mangle);                                              \
>>>>>>> 57dabb4f
  } else {                                                                      \
    if (ZapUnusedHeapArea) mangle_unused_area();                                \
  }                                                                             \
}

class GenSpaceMangler;

// A space in which the free area is contiguous.  It therefore supports
// faster allocation, and compaction.
class ContiguousSpace: public CompactibleSpace {
  friend class OneContigSpaceCardGeneration;
  friend class VMStructs;
 protected:
  HeapWord* _top;
  HeapWord* _concurrent_iteration_safe_limit;
  // A helper for mangling the unused area of the space in debug builds.
  GenSpaceMangler* _mangler;

  GenSpaceMangler* mangler() { return _mangler; }

  // Allocation helpers (return NULL if full).
  inline HeapWord* allocate_impl(size_t word_size, HeapWord* end_value);
  inline HeapWord* par_allocate_impl(size_t word_size, HeapWord* end_value);

 public:
<<<<<<< HEAD
  ContiguousSpace() :
    _top(NULL),
    _concurrent_iteration_safe_limit(NULL) {}

  virtual void initialize(MemRegion mr, bool clear_space);
=======

  ContiguousSpace();
  ~ContiguousSpace();

  virtual void initialize(MemRegion mr, bool clear_space, bool mangle_space);
>>>>>>> 57dabb4f

  // Accessors
  HeapWord* top() const            { return _top;    }
  void set_top(HeapWord* value)    { _top = value; }

  virtual void set_saved_mark()    { _saved_mark_word = top();    }
  void reset_saved_mark()          { _saved_mark_word = bottom(); }

  virtual void clear(bool mangle_space);

  WaterMark bottom_mark()     { return WaterMark(this, bottom()); }
  WaterMark top_mark()        { return WaterMark(this, top()); }
  WaterMark saved_mark()      { return WaterMark(this, saved_mark_word()); }
  bool saved_mark_at_top() const { return saved_mark_word() == top(); }

  // In debug mode mangle (write it with a particular bit
  // pattern) the unused part of a space.

  // Used to save the an address in a space for later use during mangling.
  void set_top_for_allocations(HeapWord* v) PRODUCT_RETURN;
  // Used to save the space's current top for later use during mangling.
  void set_top_for_allocations() PRODUCT_RETURN;

  // Mangle regions in the space from the current top up to the
  // previously mangled part of the space.
  void mangle_unused_area() PRODUCT_RETURN;
  // Mangle [top, end)
  void mangle_unused_area_complete() PRODUCT_RETURN;
  // Mangle the given MemRegion.
  void mangle_region(MemRegion mr) PRODUCT_RETURN;

  // Do some sparse checking on the area that should have been mangled.
  void check_mangled_unused_area(HeapWord* limit) PRODUCT_RETURN;
  // Check the complete area that should have been mangled.
  // This code may be NULL depending on the macro DEBUG_MANGLING.
  void check_mangled_unused_area_complete() PRODUCT_RETURN;

  // Size computations: sizes in bytes.
  size_t capacity() const        { return byte_size(bottom(), end()); }
  size_t used() const            { return byte_size(bottom(), top()); }
  size_t free() const            { return byte_size(top(),    end()); }

  // Override from space.
  bool is_in(const void* p) const;

  virtual bool is_free_block(const HeapWord* p) const;

  // In a contiguous space we have a more obvious bound on what parts
  // contain objects.
  MemRegion used_region() const { return MemRegion(bottom(), top()); }

  MemRegion used_region_at_save_marks() const {
    return MemRegion(bottom(), saved_mark_word());
  }

  // Allocation (return NULL if full)
  virtual HeapWord* allocate(size_t word_size);
  virtual HeapWord* par_allocate(size_t word_size);

  virtual bool obj_allocated_since_save_marks(const oop obj) const {
    return (HeapWord*)obj >= saved_mark_word();
  }

  // Iteration
  void oop_iterate(OopClosure* cl);
  void oop_iterate(MemRegion mr, OopClosure* cl);
  void object_iterate(ObjectClosure* blk);
  void object_iterate_mem(MemRegion mr, UpwardsObjectClosure* cl);
  // iterates on objects up to the safe limit
  HeapWord* object_iterate_careful(ObjectClosureCareful* cl);
  inline HeapWord* concurrent_iteration_safe_limit();
  // changes the safe limit, all objects from bottom() to the new
  // limit should be properly initialized
  inline void set_concurrent_iteration_safe_limit(HeapWord* new_limit);

#ifndef SERIALGC
  // In support of parallel oop_iterate.
  #define ContigSpace_PAR_OOP_ITERATE_DECL(OopClosureType, nv_suffix)  \
    void par_oop_iterate(MemRegion mr, OopClosureType* blk);

    ALL_PAR_OOP_ITERATE_CLOSURES(ContigSpace_PAR_OOP_ITERATE_DECL)
  #undef ContigSpace_PAR_OOP_ITERATE_DECL
#endif // SERIALGC

  // Compaction support
  virtual void reset_after_compaction() {
    assert(compaction_top() >= bottom() && compaction_top() <= end(), "should point inside space");
    set_top(compaction_top());
    // set new iteration safe limit
    set_concurrent_iteration_safe_limit(compaction_top());
  }
  virtual size_t minimum_free_block_size() const { return 0; }

  // Override.
  DirtyCardToOopClosure* new_dcto_cl(OopClosure* cl,
                                     CardTableModRefBS::PrecisionStyle precision,
                                     HeapWord* boundary = NULL);

  // Apply "blk->do_oop" to the addresses of all reference fields in objects
  // starting with the _saved_mark_word, which was noted during a generation's
  // save_marks and is required to denote the head of an object.
  // Fields in objects allocated by applications of the closure
  // *are* included in the iteration.
  // Updates _saved_mark_word to point to just after the last object
  // iterated over.
#define ContigSpace_OOP_SINCE_SAVE_MARKS_DECL(OopClosureType, nv_suffix)  \
  void oop_since_save_marks_iterate##nv_suffix(OopClosureType* blk);

  ALL_SINCE_SAVE_MARKS_CLOSURES(ContigSpace_OOP_SINCE_SAVE_MARKS_DECL)
#undef ContigSpace_OOP_SINCE_SAVE_MARKS_DECL

  // Same as object_iterate, but starting from "mark", which is required
  // to denote the start of an object.  Objects allocated by
  // applications of the closure *are* included in the iteration.
  virtual void object_iterate_from(WaterMark mark, ObjectClosure* blk);

  // Very inefficient implementation.
  virtual HeapWord* block_start_const(const void* p) const;
  size_t block_size(const HeapWord* p) const;
  // If a block is in the allocated area, it is an object.
  bool block_is_obj(const HeapWord* p) const { return p < top(); }

  // Addresses for inlined allocation
  HeapWord** top_addr() { return &_top; }
  HeapWord** end_addr() { return &_end; }

  // Overrides for more efficient compaction support.
  void prepare_for_compaction(CompactPoint* cp);

  // PrintHeapAtGC support.
  virtual void print_on(outputStream* st) const;

  // Checked dynamic downcasts.
  virtual ContiguousSpace* toContiguousSpace() {
    return this;
  }

  // Debugging
  virtual void verify(bool allow_dirty) const;

  // Used to increase collection frequency.  "factor" of 0 means entire
  // space.
  void allocate_temporary_filler(int factor);

};


// A dirty card to oop closure that does filtering.
// It knows how to filter out objects that are outside of the _boundary.
class Filtering_DCTOC : public DirtyCardToOopClosure {
protected:
  // Override.
  void walk_mem_region(MemRegion mr,
                       HeapWord* bottom, HeapWord* top);

  // Walk the given memory region, from bottom to top, applying
  // the given oop closure to (possibly) all objects found. The
  // given oop closure may or may not be the same as the oop
  // closure with which this closure was created, as it may
  // be a filtering closure which makes use of the _boundary.
  // We offer two signatures, so the FilteringClosure static type is
  // apparent.
  virtual void walk_mem_region_with_cl(MemRegion mr,
                                       HeapWord* bottom, HeapWord* top,
                                       OopClosure* cl) = 0;
  virtual void walk_mem_region_with_cl(MemRegion mr,
                                       HeapWord* bottom, HeapWord* top,
                                       FilteringClosure* cl) = 0;

public:
  Filtering_DCTOC(Space* sp, OopClosure* cl,
                  CardTableModRefBS::PrecisionStyle precision,
                  HeapWord* boundary) :
    DirtyCardToOopClosure(sp, cl, precision, boundary) {}
};

// A dirty card to oop closure for contiguous spaces
// (ContiguousSpace and sub-classes).
// It is a FilteringClosure, as defined above, and it knows:
//
// 1. That the actual top of any area in a memory region
//    contained by the space is bounded by the end of the contiguous
//    region of the space.
// 2. That the space is really made up of objects and not just
//    blocks.

class ContiguousSpaceDCTOC : public Filtering_DCTOC {
protected:
  // Overrides.
  HeapWord* get_actual_top(HeapWord* top, HeapWord* top_obj);

  virtual void walk_mem_region_with_cl(MemRegion mr,
                                       HeapWord* bottom, HeapWord* top,
                                       OopClosure* cl);
  virtual void walk_mem_region_with_cl(MemRegion mr,
                                       HeapWord* bottom, HeapWord* top,
                                       FilteringClosure* cl);

public:
  ContiguousSpaceDCTOC(ContiguousSpace* sp, OopClosure* cl,
                       CardTableModRefBS::PrecisionStyle precision,
                       HeapWord* boundary) :
    Filtering_DCTOC(sp, cl, precision, boundary)
  {}
};


// Class EdenSpace describes eden-space in new generation.

class DefNewGeneration;

class EdenSpace : public ContiguousSpace {
  friend class VMStructs;
 private:
  DefNewGeneration* _gen;

  // _soft_end is used as a soft limit on allocation.  As soft limits are
  // reached, the slow-path allocation code can invoke other actions and then
  // adjust _soft_end up to a new soft limit or to end().
  HeapWord* _soft_end;

 public:
  EdenSpace(DefNewGeneration* gen) :
   _gen(gen), _soft_end(NULL) {}

  // Get/set just the 'soft' limit.
  HeapWord* soft_end()               { return _soft_end; }
  HeapWord** soft_end_addr()         { return &_soft_end; }
  void set_soft_end(HeapWord* value) { _soft_end = value; }

  // Override.
  void clear(bool mangle_space);

  // Set both the 'hard' and 'soft' limits (_end and _soft_end).
  void set_end(HeapWord* value) {
    set_soft_end(value);
    ContiguousSpace::set_end(value);
  }

  // Allocation (return NULL if full)
  HeapWord* allocate(size_t word_size);
  HeapWord* par_allocate(size_t word_size);
};

// Class ConcEdenSpace extends EdenSpace for the sake of safe
// allocation while soft-end is being modified concurrently

class ConcEdenSpace : public EdenSpace {
 public:
  ConcEdenSpace(DefNewGeneration* gen) : EdenSpace(gen) { }

  // Allocation (return NULL if full)
  HeapWord* par_allocate(size_t word_size);
};


// A ContigSpace that Supports an efficient "block_start" operation via
// a BlockOffsetArray (whose BlockOffsetSharedArray may be shared with
// other spaces.)  This is the abstract base class for old generation
// (tenured, perm) spaces.

class OffsetTableContigSpace: public ContiguousSpace {
  friend class VMStructs;
 protected:
  BlockOffsetArrayContigSpace _offsets;
  Mutex _par_alloc_lock;

 public:
  // Constructor
  OffsetTableContigSpace(BlockOffsetSharedArray* sharedOffsetArray,
                         MemRegion mr);

  void set_bottom(HeapWord* value);
  void set_end(HeapWord* value);

<<<<<<< HEAD
  virtual void initialize(MemRegion mr, bool clear_space);
  void clear();
=======
  void clear(bool mangle_space);
>>>>>>> 57dabb4f

  inline HeapWord* block_start_const(const void* p) const;

  // Add offset table update.
  virtual inline HeapWord* allocate(size_t word_size);
  inline HeapWord* par_allocate(size_t word_size);

  // MarkSweep support phase3
  virtual HeapWord* initialize_threshold();
  virtual HeapWord* cross_threshold(HeapWord* start, HeapWord* end);

  virtual void print_on(outputStream* st) const;

  // Debugging
  void verify(bool allow_dirty) const;

  // Shared space support
  void serialize_block_offset_array_offsets(SerializeOopClosure* soc);
};


// Class TenuredSpace is used by TenuredGeneration

class TenuredSpace: public OffsetTableContigSpace {
  friend class VMStructs;
 protected:
  // Mark sweep support
  int allowed_dead_ratio() const;
 public:
  // Constructor
  TenuredSpace(BlockOffsetSharedArray* sharedOffsetArray,
               MemRegion mr) :
    OffsetTableContigSpace(sharedOffsetArray, mr) {}
};


// Class ContigPermSpace is used by CompactingPermGen

class ContigPermSpace: public OffsetTableContigSpace {
  friend class VMStructs;
 protected:
  // Mark sweep support
  int allowed_dead_ratio() const;
 public:
  // Constructor
  ContigPermSpace(BlockOffsetSharedArray* sharedOffsetArray, MemRegion mr) :
    OffsetTableContigSpace(sharedOffsetArray, mr) {}
};<|MERGE_RESOLUTION|>--- conflicted
+++ resolved
@@ -131,26 +131,16 @@
     return MemRegion(bottom(), saved_mark_word());
   }
 
-<<<<<<< HEAD
   // Initialization.
   // "initialize" should be called once on a space, before it is used for
   // any purpose.  The "mr" arguments gives the bounds of the space, and
   // the "clear_space" argument should be true unless the memory in "mr" is
   // known to be zeroed.
-  virtual void initialize(MemRegion mr, bool clear_space);
-
-  // Sets the bounds (bottom and end) of the current space to those of "mr."
-  void set_bounds(MemRegion mr);
+  virtual void initialize(MemRegion mr, bool clear_space, bool mangle_space);
 
   // The "clear" method must be called on a region that may have
   // had allocation performed in it, but is now to be considered empty.
-  virtual void clear();
-=======
-  // Initialization.  These may be run to reset an existing
-  // Space.
-  virtual void initialize(MemRegion mr, bool clear_space, bool mangle_space);
   virtual void clear(bool mangle_space);
->>>>>>> 57dabb4f
 
   // For detecting GC bugs.  Should only be called at GC boundaries, since
   // some unused space may be used as scratch space during GC's.
@@ -381,15 +371,11 @@
   CompactibleSpace* _next_compaction_space;
 
 public:
-<<<<<<< HEAD
   CompactibleSpace() :
    _compaction_top(NULL), _next_compaction_space(NULL) {}
 
-  virtual void initialize(MemRegion mr, bool clear_space);
-  virtual void clear();
-=======
   virtual void initialize(MemRegion mr, bool clear_space, bool mangle_space);
->>>>>>> 57dabb4f
+  virtual void clear(bool mangle_space);
 
   // Used temporarily during a compaction phase to hold the value
   // top should have when compaction is complete.
@@ -673,100 +659,95 @@
       VALIDATE_MARK_SWEEP_ONLY(MarkSweep::validate_live_oop(oop(q), size));     \
       debug_only(prev_q = q);                                                   \
       q += size;                                                                \
-    } else {                                                                        \
-      /* q is not a live object, so its mark should point at the next                \
-       * live object */                                                                \
-      debug_only(prev_q = q);                                                        \
-      q = (HeapWord*) oop(q)->mark()->decode_pointer();                                \
-      assert(q > prev_q, "we should be moving forward through memory");                \
-    }                                                                                \
-  }                                                                                \
-                                                                                \
-  assert(q == t, "just checking");                                                \
+    } else {                                                                    \
+      /* q is not a live object, so its mark should point at the next           \
+       * live object */                                                         \
+      debug_only(prev_q = q);                                                   \
+      q = (HeapWord*) oop(q)->mark()->decode_pointer();                         \
+      assert(q > prev_q, "we should be moving forward through memory");         \
+    }                                                                           \
+  }                                                                             \
+                                                                                \
+  assert(q == t, "just checking");                                              \
 }
 
-#define SCAN_AND_COMPACT(obj_size) {                                                \
+#define SCAN_AND_COMPACT(obj_size) {                                            \
   /* Copy all live objects to their new location                                \
-   * Used by MarkSweep::mark_sweep_phase4() */                                        \
-                                                                                \
-  HeapWord*       q = bottom();                                                        \
-  HeapWord* const t = _end_of_live;                                                \
-  debug_only(HeapWord* prev_q = NULL);                                                \
-                                                                                \
-  if (q < t && _first_dead > q &&                                                \
+   * Used by MarkSweep::mark_sweep_phase4() */                                  \
+                                                                                \
+  HeapWord*       q = bottom();                                                 \
+  HeapWord* const t = _end_of_live;                                             \
+  debug_only(HeapWord* prev_q = NULL);                                          \
+                                                                                \
+  if (q < t && _first_dead > q &&                                               \
       !oop(q)->is_gc_marked()) {                                                \
-    debug_only(                                                                        \
+    debug_only(                                                                 \
     /* we have a chunk of the space which hasn't moved and we've reinitialized  \
      * the mark word during the previous pass, so we can't use is_gc_marked for \
      * the traversal. */                                                        \
-    HeapWord* const end = _first_dead;                                                \
-                                                                                      \
-    while (q < end) {                                                                \
+    HeapWord* const end = _first_dead;                                          \
+                                                                                \
+    while (q < end) {                                                           \
       size_t size = obj_size(q);                                                \
       assert(!oop(q)->is_gc_marked(),                                           \
              "should be unmarked (special dense prefix handling)");             \
-      VALIDATE_MARK_SWEEP_ONLY(MarkSweep::live_oop_moved_to(q, size, q));        \
-      debug_only(prev_q = q);                                                        \
+      VALIDATE_MARK_SWEEP_ONLY(MarkSweep::live_oop_moved_to(q, size, q));       \
+      debug_only(prev_q = q);                                                   \
       q += size;                                                                \
-    }                                                                                \
-    )  /* debug_only */                                                                \
-                                                                                      \
-    if (_first_dead == t) {                                                        \
-      q = t;                                                                        \
-    } else {                                                                        \
-      /* $$$ Funky */                                                                 \
-      q = (HeapWord*) oop(_first_dead)->mark()->decode_pointer();                \
-    }                                                                                \
-  }                                                                                \
-                                                                                \
-  const intx scan_interval = PrefetchScanIntervalInBytes;                        \
-  const intx copy_interval = PrefetchCopyIntervalInBytes;                        \
-  while (q < t) {                                                                \
-    if (!oop(q)->is_gc_marked()) {                                                \
-      /* mark is pointer to next marked oop */                                        \
-      debug_only(prev_q = q);                                                        \
-      q = (HeapWord*) oop(q)->mark()->decode_pointer();                                \
-      assert(q > prev_q, "we should be moving forward through memory");                \
-    } else {                                                                        \
-      /* prefetch beyond q */                                                        \
+    }                                                                           \
+    )  /* debug_only */                                                         \
+                                                                                \
+    if (_first_dead == t) {                                                     \
+      q = t;                                                                    \
+    } else {                                                                    \
+      /* $$$ Funky */                                                           \
+      q = (HeapWord*) oop(_first_dead)->mark()->decode_pointer();               \
+    }                                                                           \
+  }                                                                             \
+                                                                                \
+  const intx scan_interval = PrefetchScanIntervalInBytes;                       \
+  const intx copy_interval = PrefetchCopyIntervalInBytes;                       \
+  while (q < t) {                                                               \
+    if (!oop(q)->is_gc_marked()) {                                              \
+      /* mark is pointer to next marked oop */                                  \
+      debug_only(prev_q = q);                                                   \
+      q = (HeapWord*) oop(q)->mark()->decode_pointer();                         \
+      assert(q > prev_q, "we should be moving forward through memory");         \
+    } else {                                                                    \
+      /* prefetch beyond q */                                                   \
       Prefetch::read(q, scan_interval);                                         \
                                                                                 \
       /* size and destination */                                                \
       size_t size = obj_size(q);                                                \
       HeapWord* compaction_top = (HeapWord*)oop(q)->forwardee();                \
                                                                                 \
-      /* prefetch beyond compaction_top */                                        \
+      /* prefetch beyond compaction_top */                                      \
       Prefetch::write(compaction_top, copy_interval);                           \
                                                                                 \
-      /* copy object and reinit its mark */                                        \
+      /* copy object and reinit its mark */                                     \
       VALIDATE_MARK_SWEEP_ONLY(MarkSweep::live_oop_moved_to(q, size,            \
                                                             compaction_top));   \
-      assert(q != compaction_top, "everything in this pass should be moving");        \
-      Copy::aligned_conjoint_words(q, compaction_top, size);                        \
-      oop(compaction_top)->init_mark();                                                \
-      assert(oop(compaction_top)->klass() != NULL, "should have a class");        \
-                                                                                \
-      debug_only(prev_q = q);                                                        \
+      assert(q != compaction_top, "everything in this pass should be moving");  \
+      Copy::aligned_conjoint_words(q, compaction_top, size);                    \
+      oop(compaction_top)->init_mark();                                         \
+      assert(oop(compaction_top)->klass() != NULL, "should have a class");      \
+                                                                                \
+      debug_only(prev_q = q);                                                   \
       q += size;                                                                \
-    }                                                                                \
-  }                                                                                \
+    }                                                                           \
+  }                                                                             \
                                                                                 \
   /* Let's remember if we were empty before we did the compaction. */           \
   bool was_empty = used_region().is_empty();                                    \
   /* Reset space after compaction is complete */                                \
-  reset_after_compaction();                                                        \
+  reset_after_compaction();                                                     \
   /* We do this clear, below, since it has overloaded meanings for some */      \
   /* space subtypes.  For example, OffsetTableContigSpace's that were   */      \
   /* compacted into will have had their offset table thresholds updated */      \
   /* continuously, but those that weren't need to have their thresholds */      \
   /* re-initialized.  Also mangles unused area for debugging.           */      \
-<<<<<<< HEAD
   if (used_region().is_empty()) {                                               \
-    if (!was_empty) clear();                                                    \
-=======
-  if (is_empty()) {                                                             \
-    clear(SpaceDecorator::Mangle);                                              \
->>>>>>> 57dabb4f
+    if (!was_empty) clear(SpaceDecorator::Mangle);                              \
   } else {                                                                      \
     if (ZapUnusedHeapArea) mangle_unused_area();                                \
   }                                                                             \
@@ -792,19 +773,11 @@
   inline HeapWord* par_allocate_impl(size_t word_size, HeapWord* end_value);
 
  public:
-<<<<<<< HEAD
-  ContiguousSpace() :
-    _top(NULL),
-    _concurrent_iteration_safe_limit(NULL) {}
-
-  virtual void initialize(MemRegion mr, bool clear_space);
-=======
-
   ContiguousSpace();
   ~ContiguousSpace();
 
   virtual void initialize(MemRegion mr, bool clear_space, bool mangle_space);
->>>>>>> 57dabb4f
+  virtual void clear(bool mangle_space);
 
   // Accessors
   HeapWord* top() const            { return _top;    }
@@ -812,8 +785,6 @@
 
   virtual void set_saved_mark()    { _saved_mark_word = top();    }
   void reset_saved_mark()          { _saved_mark_word = bottom(); }
-
-  virtual void clear(bool mangle_space);
 
   WaterMark bottom_mark()     { return WaterMark(this, bottom()); }
   WaterMark top_mark()        { return WaterMark(this, top()); }
@@ -1080,12 +1051,7 @@
   void set_bottom(HeapWord* value);
   void set_end(HeapWord* value);
 
-<<<<<<< HEAD
-  virtual void initialize(MemRegion mr, bool clear_space);
-  void clear();
-=======
   void clear(bool mangle_space);
->>>>>>> 57dabb4f
 
   inline HeapWord* block_start_const(const void* p) const;
 
