/*
 * Copyright 1997-2007 Sun Microsystems, Inc.  All Rights Reserved.
 * DO NOT ALTER OR REMOVE COPYRIGHT NOTICES OR THIS FILE HEADER.
 *
 * This code is free software; you can redistribute it and/or modify it
 * under the terms of the GNU General Public License version 2 only, as
 * published by the Free Software Foundation.
 *
 * This code is distributed in the hope that it will be useful, but WITHOUT
 * ANY WARRANTY; without even the implied warranty of MERCHANTABILITY or
 * FITNESS FOR A PARTICULAR PURPOSE.  See the GNU General Public License
 * version 2 for more details (a copy is included in the LICENSE file that
 * accompanied this code).
 *
 * You should have received a copy of the GNU General Public License version
 * 2 along with this work; if not, write to the Free Software Foundation,
 * Inc., 51 Franklin St, Fifth Floor, Boston, MA 02110-1301 USA.
 *
 * Please contact Sun Microsystems, Inc., 4150 Network Circle, Santa Clara,
 * CA 95054 USA or visit www.sun.com if you need additional information or
 * have any questions.
 *
 */

#include "incls/_precompiled.incl"
#include "incls/_assembler_sparc.cpp.incl"

// Implementation of Address

Address::Address( addr_type t, int which ) {
  switch (t) {
   case extra_in_argument:
   case extra_out_argument:
     _base = t == extra_in_argument ? FP : SP;
     _hi   = 0;
// Warning:  In LP64 mode, _disp will occupy more than 10 bits.
//           This is inconsistent with the other constructors but op
//           codes such as ld or ldx, only access disp() to get their
//           simm13 argument.
     _disp = ((which - Argument::n_register_parameters + frame::memory_parameter_word_sp_offset) * BytesPerWord) + STACK_BIAS;
    break;
   default:
    ShouldNotReachHere();
    break;
  }
}

static const char* argumentNames[][2] = {
  {"A0","P0"}, {"A1","P1"}, {"A2","P2"}, {"A3","P3"}, {"A4","P4"},
  {"A5","P5"}, {"A6","P6"}, {"A7","P7"}, {"A8","P8"}, {"A9","P9"},
  {"A(n>9)","P(n>9)"}
};

const char* Argument::name() const {
  int nofArgs = sizeof argumentNames / sizeof argumentNames[0];
  int num = number();
  if (num >= nofArgs)  num = nofArgs - 1;
  return argumentNames[num][is_in() ? 1 : 0];
}

void Assembler::print_instruction(int inst) {
  const char* s;
  switch (inv_op(inst)) {
  default:         s = "????"; break;
  case call_op:    s = "call"; break;
  case branch_op:
    switch (inv_op2(inst)) {
      case bpr_op2:    s = "bpr";  break;
      case fb_op2:     s = "fb";   break;
      case fbp_op2:    s = "fbp";  break;
      case br_op2:     s = "br";   break;
      case bp_op2:     s = "bp";   break;
      case cb_op2:     s = "cb";   break;
      default:         s = "????"; break;
    }
  }
  ::tty->print("%s", s);
}


// Patch instruction inst at offset inst_pos to refer to dest_pos
// and return the resulting instruction.
// We should have pcs, not offsets, but since all is relative, it will work out
// OK.
int Assembler::patched_branch(int dest_pos, int inst, int inst_pos) {

  int m; // mask for displacement field
  int v; // new value for displacement field
  const int word_aligned_ones = -4;
  switch (inv_op(inst)) {
  default: ShouldNotReachHere();
  case call_op:    m = wdisp(word_aligned_ones, 0, 30);  v = wdisp(dest_pos, inst_pos, 30); break;
  case branch_op:
    switch (inv_op2(inst)) {
      case bpr_op2:    m = wdisp16(word_aligned_ones, 0);      v = wdisp16(dest_pos, inst_pos);     break;
      case fbp_op2:    m = wdisp(  word_aligned_ones, 0, 19);  v = wdisp(  dest_pos, inst_pos, 19); break;
      case bp_op2:     m = wdisp(  word_aligned_ones, 0, 19);  v = wdisp(  dest_pos, inst_pos, 19); break;
      case fb_op2:     m = wdisp(  word_aligned_ones, 0, 22);  v = wdisp(  dest_pos, inst_pos, 22); break;
      case br_op2:     m = wdisp(  word_aligned_ones, 0, 22);  v = wdisp(  dest_pos, inst_pos, 22); break;
      case cb_op2:     m = wdisp(  word_aligned_ones, 0, 22);  v = wdisp(  dest_pos, inst_pos, 22); break;
      default: ShouldNotReachHere();
    }
  }
  return  inst & ~m  |  v;
}

// Return the offset of the branch destionation of instruction inst
// at offset pos.
// Should have pcs, but since all is relative, it works out.
int Assembler::branch_destination(int inst, int pos) {
  int r;
  switch (inv_op(inst)) {
  default: ShouldNotReachHere();
  case call_op:        r = inv_wdisp(inst, pos, 30);  break;
  case branch_op:
    switch (inv_op2(inst)) {
      case bpr_op2:    r = inv_wdisp16(inst, pos);    break;
      case fbp_op2:    r = inv_wdisp(  inst, pos, 19);  break;
      case bp_op2:     r = inv_wdisp(  inst, pos, 19);  break;
      case fb_op2:     r = inv_wdisp(  inst, pos, 22);  break;
      case br_op2:     r = inv_wdisp(  inst, pos, 22);  break;
      case cb_op2:     r = inv_wdisp(  inst, pos, 22);  break;
      default: ShouldNotReachHere();
    }
  }
  return r;
}

int AbstractAssembler::code_fill_byte() {
  return 0x00;                  // illegal instruction 0x00000000
}

Assembler::Condition Assembler::reg_cond_to_cc_cond(Assembler::RCondition in) {
  switch (in) {
  case rc_z:   return equal;
  case rc_lez: return lessEqual;
  case rc_lz:  return less;
  case rc_nz:  return notEqual;
  case rc_gz:  return greater;
  case rc_gez: return greaterEqual;
  default:
    ShouldNotReachHere();
  }
  return equal;
}

// Generate a bunch 'o stuff (including v9's
#ifndef PRODUCT
void Assembler::test_v9() {
  add(    G0, G1, G2 );
  add(    G3,  0, G4 );

  addcc(  G5, G6, G7 );
  addcc(  I0,  1, I1 );
  addc(   I2, I3, I4 );
  addc(   I5, -1, I6 );
  addccc( I7, L0, L1 );
  addccc( L2, (1 << 12) - 2, L3 );

  Label lbl1, lbl2, lbl3;

  bind(lbl1);

  bpr( rc_z,    true, pn, L4, pc(),  relocInfo::oop_type );
  delayed()->nop();
  bpr( rc_lez, false, pt, L5, lbl1);
  delayed()->nop();

  fb( f_never,     true, pc() + 4,  relocInfo::none);
  delayed()->nop();
  fb( f_notEqual, false, lbl2 );
  delayed()->nop();

  fbp( f_notZero,        true, fcc0, pn, pc() - 4,  relocInfo::none);
  delayed()->nop();
  fbp( f_lessOrGreater, false, fcc1, pt, lbl3 );
  delayed()->nop();

  br( equal,  true, pc() + 1024, relocInfo::none);
  delayed()->nop();
  br( lessEqual, false, lbl1 );
  delayed()->nop();
  br( never, false, lbl1 );
  delayed()->nop();

  bp( less,               true, icc, pn, pc(), relocInfo::none);
  delayed()->nop();
  bp( lessEqualUnsigned, false, xcc, pt, lbl2 );
  delayed()->nop();

  call( pc(), relocInfo::none);
  delayed()->nop();
  call( lbl3 );
  delayed()->nop();


  casa(  L6, L7, O0 );
  casxa( O1, O2, O3, 0 );

  udiv(   O4, O5, O7 );
  udiv(   G0, (1 << 12) - 1, G1 );
  sdiv(   G1, G2, G3 );
  sdiv(   G4, -((1 << 12) - 1), G5 );
  udivcc( G6, G7, I0 );
  udivcc( I1, -((1 << 12) - 2), I2 );
  sdivcc( I3, I4, I5 );
  sdivcc( I6, -((1 << 12) - 0), I7 );

  done();
  retry();

  fadd( FloatRegisterImpl::S, F0,  F1, F2 );
  fsub( FloatRegisterImpl::D, F34, F0, F62 );

  fcmp(  FloatRegisterImpl::Q, fcc0, F0, F60);
  fcmpe( FloatRegisterImpl::S, fcc1, F31, F30);

  ftox( FloatRegisterImpl::D, F2, F4 );
  ftoi( FloatRegisterImpl::Q, F4, F8 );

  ftof( FloatRegisterImpl::S, FloatRegisterImpl::Q, F3, F12 );

  fxtof( FloatRegisterImpl::S, F4, F5 );
  fitof( FloatRegisterImpl::D, F6, F8 );

  fmov( FloatRegisterImpl::Q, F16, F20 );
  fneg( FloatRegisterImpl::S, F6, F7 );
  fabs( FloatRegisterImpl::D, F10, F12 );

  fmul( FloatRegisterImpl::Q,  F24, F28, F32 );
  fmul( FloatRegisterImpl::S,  FloatRegisterImpl::D,  F8, F9, F14 );
  fdiv( FloatRegisterImpl::S,  F10, F11, F12 );

  fsqrt( FloatRegisterImpl::S, F13, F14 );

  flush( L0, L1 );
  flush( L2, -1 );

  flushw();

  illtrap( (1 << 22) - 2);

  impdep1( 17, (1 << 19) - 1 );
  impdep2( 3,  0 );

  jmpl( L3, L4, L5 );
  delayed()->nop();
  jmpl( L6, -1, L7, Relocation::spec_simple(relocInfo::none));
  delayed()->nop();


  ldf(    FloatRegisterImpl::S, O0, O1, F15 );
  ldf(    FloatRegisterImpl::D, O2, -1, F14 );


  ldfsr(  O3, O4 );
  ldfsr(  O5, -1 );
  ldxfsr( O6, O7 );
  ldxfsr( I0, -1 );

  ldfa(  FloatRegisterImpl::D, I1, I2, 1, F16 );
  ldfa(  FloatRegisterImpl::Q, I3, -1,    F36 );

  ldsb(  I4, I5, I6 );
  ldsb(  I7, -1, G0 );
  ldsh(  G1, G3, G4 );
  ldsh(  G5, -1, G6 );
  ldsw(  G7, L0, L1 );
  ldsw(  L2, -1, L3 );
  ldub(  L4, L5, L6 );
  ldub(  L7, -1, O0 );
  lduh(  O1, O2, O3 );
  lduh(  O4, -1, O5 );
  lduw(  O6, O7, G0 );
  lduw(  G1, -1, G2 );
  ldx(   G3, G4, G5 );
  ldx(   G6, -1, G7 );
  ldd(   I0, I1, I2 );
  ldd(   I3, -1, I4 );

  ldsba(  I5, I6, 2, I7 );
  ldsba(  L0, -1, L1 );
  ldsha(  L2, L3, 3, L4 );
  ldsha(  L5, -1, L6 );
  ldswa(  L7, O0, (1 << 8) - 1, O1 );
  ldswa(  O2, -1, O3 );
  lduba(  O4, O5, 0, O6 );
  lduba(  O7, -1, I0 );
  lduha(  I1, I2, 1, I3 );
  lduha(  I4, -1, I5 );
  lduwa(  I6, I7, 2, L0 );
  lduwa(  L1, -1, L2 );
  ldxa(   L3, L4, 3, L5 );
  ldxa(   L6, -1, L7 );
  ldda(   G0, G1, 4, G2 );
  ldda(   G3, -1, G4 );

  ldstub(  G5, G6, G7 );
  ldstub(  O0, -1, O1 );

  ldstuba( O2, O3, 5, O4 );
  ldstuba( O5, -1, O6 );

  and3(    I0, L0, O0 );
  and3(    G7, -1, O7 );
  andcc(   L2, I2, G2 );
  andcc(   L4, -1, G4 );
  andn(    I5, I6, I7 );
  andn(    I6, -1, I7 );
  andncc(  I5, I6, I7 );
  andncc(  I7, -1, I6 );
  or3(     I5, I6, I7 );
  or3(     I7, -1, I6 );
  orcc(    I5, I6, I7 );
  orcc(    I7, -1, I6 );
  orn(     I5, I6, I7 );
  orn(     I7, -1, I6 );
  orncc(   I5, I6, I7 );
  orncc(   I7, -1, I6 );
  xor3(    I5, I6, I7 );
  xor3(    I7, -1, I6 );
  xorcc(   I5, I6, I7 );
  xorcc(   I7, -1, I6 );
  xnor(    I5, I6, I7 );
  xnor(    I7, -1, I6 );
  xnorcc(  I5, I6, I7 );
  xnorcc(  I7, -1, I6 );

  membar( Membar_mask_bits(StoreStore | LoadStore | StoreLoad | LoadLoad | Sync | MemIssue | Lookaside ) );
  membar( StoreStore );
  membar( LoadStore );
  membar( StoreLoad );
  membar( LoadLoad );
  membar( Sync );
  membar( MemIssue );
  membar( Lookaside );

  fmov( FloatRegisterImpl::S, f_ordered,  true, fcc2, F16, F17 );
  fmov( FloatRegisterImpl::D, rc_lz, L5, F18, F20 );

  movcc( overflowClear,  false, icc, I6, L4 );
  movcc( f_unorderedOrEqual, true, fcc2, (1 << 10) - 1, O0 );

  movr( rc_nz, I5, I6, I7 );
  movr( rc_gz, L1, -1,  L2 );

  mulx(  I5, I6, I7 );
  mulx(  I7, -1, I6 );
  sdivx( I5, I6, I7 );
  sdivx( I7, -1, I6 );
  udivx( I5, I6, I7 );
  udivx( I7, -1, I6 );

  umul(   I5, I6, I7 );
  umul(   I7, -1, I6 );
  smul(   I5, I6, I7 );
  smul(   I7, -1, I6 );
  umulcc( I5, I6, I7 );
  umulcc( I7, -1, I6 );
  smulcc( I5, I6, I7 );
  smulcc( I7, -1, I6 );

  mulscc(   I5, I6, I7 );
  mulscc(   I7, -1, I6 );

  nop();


  popc( G0,  G1);
  popc( -1, G2);

  prefetch(   L1, L2,    severalReads );
  prefetch(   L3, -1,    oneRead );
  prefetcha(  O3, O2, 6, severalWritesAndPossiblyReads );
  prefetcha(  G2, -1,    oneWrite );

  rett( I7, I7);
  delayed()->nop();
  rett( G0, -1, relocInfo::none);
  delayed()->nop();

  save(    I5, I6, I7 );
  save(    I7, -1, I6 );
  restore( I5, I6, I7 );
  restore( I7, -1, I6 );

  saved();
  restored();

  sethi( 0xaaaaaaaa, I3, Relocation::spec_simple(relocInfo::none));

  sll(  I5, I6, I7 );
  sll(  I7, 31, I6 );
  srl(  I5, I6, I7 );
  srl(  I7,  0, I6 );
  sra(  I5, I6, I7 );
  sra(  I7, 30, I6 );
  sllx( I5, I6, I7 );
  sllx( I7, 63, I6 );
  srlx( I5, I6, I7 );
  srlx( I7,  0, I6 );
  srax( I5, I6, I7 );
  srax( I7, 62, I6 );

  sir( -1 );

  stbar();

  stf(    FloatRegisterImpl::Q, F40, G0, I7 );
  stf(    FloatRegisterImpl::S, F18, I3, -1 );

  stfsr(  L1, L2 );
  stfsr(  I7, -1 );
  stxfsr( I6, I5 );
  stxfsr( L4, -1 );

  stfa(  FloatRegisterImpl::D, F22, I6, I7, 7 );
  stfa(  FloatRegisterImpl::Q, F44, G0, -1 );

  stb(  L5, O2, I7 );
  stb(  I7, I6, -1 );
  sth(  L5, O2, I7 );
  sth(  I7, I6, -1 );
  stw(  L5, O2, I7 );
  stw(  I7, I6, -1 );
  stx(  L5, O2, I7 );
  stx(  I7, I6, -1 );
  std(  L5, O2, I7 );
  std(  I7, I6, -1 );

  stba(  L5, O2, I7, 8 );
  stba(  I7, I6, -1    );
  stha(  L5, O2, I7, 9 );
  stha(  I7, I6, -1    );
  stwa(  L5, O2, I7, 0 );
  stwa(  I7, I6, -1    );
  stxa(  L5, O2, I7, 11 );
  stxa(  I7, I6, -1     );
  stda(  L5, O2, I7, 12 );
  stda(  I7, I6, -1     );

  sub(    I5, I6, I7 );
  sub(    I7, -1, I6 );
  subcc(  I5, I6, I7 );
  subcc(  I7, -1, I6 );
  subc(   I5, I6, I7 );
  subc(   I7, -1, I6 );
  subccc( I5, I6, I7 );
  subccc( I7, -1, I6 );

  swap( I5, I6, I7 );
  swap( I7, -1, I6 );

  swapa(   G0, G1, 13, G2 );
  swapa(   I7, -1,     I6 );

  taddcc(    I5, I6, I7 );
  taddcc(    I7, -1, I6 );
  taddcctv(  I5, I6, I7 );
  taddcctv(  I7, -1, I6 );

  tsubcc(    I5, I6, I7 );
  tsubcc(    I7, -1, I6 );
  tsubcctv(  I5, I6, I7 );
  tsubcctv(  I7, -1, I6 );

  trap( overflowClear, xcc, G0, G1 );
  trap( lessEqual,     icc, I7, 17 );

  bind(lbl2);
  bind(lbl3);

  code()->decode();
}

// Generate a bunch 'o stuff unique to V8
void Assembler::test_v8_onlys() {
  Label lbl1;

  cb( cp_0or1or2, false, pc() - 4, relocInfo::none);
  delayed()->nop();
  cb( cp_never,    true, lbl1);
  delayed()->nop();

  cpop1(1, 2, 3, 4);
  cpop2(5, 6, 7, 8);

  ldc( I0, I1, 31);
  ldc( I2, -1,  0);

  lddc( I4, I4, 30);
  lddc( I6,  0, 1 );

  ldcsr( L0, L1, 0);
  ldcsr( L1, (1 << 12) - 1, 17 );

  stc( 31, L4, L5);
  stc( 30, L6, -(1 << 12) );

  stdc( 0, L7, G0);
  stdc( 1, G1, 0 );

  stcsr( 16, G2, G3);
  stcsr( 17, G4, 1 );

  stdcq( 4, G5, G6);
  stdcq( 5, G7, -1 );

  bind(lbl1);

  code()->decode();
}
#endif

// Implementation of MacroAssembler

void MacroAssembler::null_check(Register reg, int offset) {
  if (needs_explicit_null_check((intptr_t)offset)) {
    // provoke OS NULL exception if reg = NULL by
    // accessing M[reg] w/o changing any registers
    ld_ptr(reg, 0, G0);
  }
  else {
    // nothing to do, (later) access of M[reg + offset]
    // will provoke OS NULL exception if reg = NULL
  }
}

// Ring buffer jumps

#ifndef PRODUCT
void MacroAssembler::ret(  bool trace )   { if (trace) {
                                                    mov(I7, O7); // traceable register
                                                    JMP(O7, 2 * BytesPerInstWord);
                                                  } else {
                                                    jmpl( I7, 2 * BytesPerInstWord, G0 );
                                                  }
                                                }

void MacroAssembler::retl( bool trace )  { if (trace) JMP(O7, 2 * BytesPerInstWord);
                                                 else jmpl( O7, 2 * BytesPerInstWord, G0 ); }
#endif /* PRODUCT */


void MacroAssembler::jmp2(Register r1, Register r2, const char* file, int line ) {
  assert_not_delayed();
  // This can only be traceable if r1 & r2 are visible after a window save
  if (TraceJumps) {
#ifndef PRODUCT
    save_frame(0);
    verify_thread();
    ld(G2_thread, in_bytes(JavaThread::jmp_ring_index_offset()), O0);
    add(G2_thread, in_bytes(JavaThread::jmp_ring_offset()), O1);
    sll(O0, exact_log2(4*sizeof(intptr_t)), O2);
    add(O2, O1, O1);

    add(r1->after_save(), r2->after_save(), O2);
    set((intptr_t)file, O3);
    set(line, O4);
    Label L;
    // get nearby pc, store jmp target
    call(L, relocInfo::none);  // No relocation for call to pc+0x8
    delayed()->st(O2, O1, 0);
    bind(L);

    // store nearby pc
    st(O7, O1, sizeof(intptr_t));
    // store file
    st(O3, O1, 2*sizeof(intptr_t));
    // store line
    st(O4, O1, 3*sizeof(intptr_t));
    add(O0, 1, O0);
    and3(O0, JavaThread::jump_ring_buffer_size  - 1, O0);
    st(O0, G2_thread, in_bytes(JavaThread::jmp_ring_index_offset()));
    restore();
#endif /* PRODUCT */
  }
  jmpl(r1, r2, G0);
}
void MacroAssembler::jmp(Register r1, int offset, const char* file, int line ) {
  assert_not_delayed();
  // This can only be traceable if r1 is visible after a window save
  if (TraceJumps) {
#ifndef PRODUCT
    save_frame(0);
    verify_thread();
    ld(G2_thread, in_bytes(JavaThread::jmp_ring_index_offset()), O0);
    add(G2_thread, in_bytes(JavaThread::jmp_ring_offset()), O1);
    sll(O0, exact_log2(4*sizeof(intptr_t)), O2);
    add(O2, O1, O1);

    add(r1->after_save(), offset, O2);
    set((intptr_t)file, O3);
    set(line, O4);
    Label L;
    // get nearby pc, store jmp target
    call(L, relocInfo::none);  // No relocation for call to pc+0x8
    delayed()->st(O2, O1, 0);
    bind(L);

    // store nearby pc
    st(O7, O1, sizeof(intptr_t));
    // store file
    st(O3, O1, 2*sizeof(intptr_t));
    // store line
    st(O4, O1, 3*sizeof(intptr_t));
    add(O0, 1, O0);
    and3(O0, JavaThread::jump_ring_buffer_size  - 1, O0);
    st(O0, G2_thread, in_bytes(JavaThread::jmp_ring_index_offset()));
    restore();
#endif /* PRODUCT */
  }
  jmp(r1, offset);
}

// This code sequence is relocatable to any address, even on LP64.
void MacroAssembler::jumpl( Address& a, Register d, int offset, const char* file, int line ) {
  assert_not_delayed();
  // Force fixed length sethi because NativeJump and NativeFarCall don't handle
  // variable length instruction streams.
  sethi(a, /*ForceRelocatable=*/ true);
  if (TraceJumps) {
#ifndef PRODUCT
    // Must do the add here so relocation can find the remainder of the
    // value to be relocated.
    add(a.base(), a.disp() + offset, a.base(), a.rspec(offset));
    save_frame(0);
    verify_thread();
    ld(G2_thread, in_bytes(JavaThread::jmp_ring_index_offset()), O0);
    add(G2_thread, in_bytes(JavaThread::jmp_ring_offset()), O1);
    sll(O0, exact_log2(4*sizeof(intptr_t)), O2);
    add(O2, O1, O1);

    set((intptr_t)file, O3);
    set(line, O4);
    Label L;

    // get nearby pc, store jmp target
    call(L, relocInfo::none);  // No relocation for call to pc+0x8
    delayed()->st(a.base()->after_save(), O1, 0);
    bind(L);

    // store nearby pc
    st(O7, O1, sizeof(intptr_t));
    // store file
    st(O3, O1, 2*sizeof(intptr_t));
    // store line
    st(O4, O1, 3*sizeof(intptr_t));
    add(O0, 1, O0);
    and3(O0, JavaThread::jump_ring_buffer_size  - 1, O0);
    st(O0, G2_thread, in_bytes(JavaThread::jmp_ring_index_offset()));
    restore();
    jmpl(a.base(), G0, d);
#else
    jmpl(a, d, offset);
#endif /* PRODUCT */
  } else {
    jmpl(a, d, offset);
  }
}

void MacroAssembler::jump( Address& a, int offset, const char* file, int line ) {
  jumpl( a, G0, offset, file, line );
}


// Convert to C varargs format
void MacroAssembler::set_varargs( Argument inArg, Register d ) {
  // spill register-resident args to their memory slots
  // (SPARC calling convention requires callers to have already preallocated these)
  // Note that the inArg might in fact be an outgoing argument,
  // if a leaf routine or stub does some tricky argument shuffling.
  // This routine must work even though one of the saved arguments
  // is in the d register (e.g., set_varargs(Argument(0, false), O0)).
  for (Argument savePtr = inArg;
       savePtr.is_register();
       savePtr = savePtr.successor()) {
    st_ptr(savePtr.as_register(), savePtr.address_in_frame());
  }
  // return the address of the first memory slot
  add(inArg.address_in_frame(), d);
}

// Conditional breakpoint (for assertion checks in assembly code)
void MacroAssembler::breakpoint_trap(Condition c, CC cc) {
  trap(c, cc, G0, ST_RESERVED_FOR_USER_0);
}

// We want to use ST_BREAKPOINT here, but the debugger is confused by it.
void MacroAssembler::breakpoint_trap() {
  trap(ST_RESERVED_FOR_USER_0);
}

// flush windows (except current) using flushw instruction if avail.
void MacroAssembler::flush_windows() {
  if (VM_Version::v9_instructions_work())  flushw();
  else                                     flush_windows_trap();
}

// Write serialization page so VM thread can do a pseudo remote membar
// We use the current thread pointer to calculate a thread specific
// offset to write to within the page. This minimizes bus traffic
// due to cache line collision.
void MacroAssembler::serialize_memory(Register thread, Register tmp1, Register tmp2) {
  Address mem_serialize_page(tmp1, os::get_memory_serialize_page());
  srl(thread, os::get_serialize_page_shift_count(), tmp2);
  if (Assembler::is_simm13(os::vm_page_size())) {
    and3(tmp2, (os::vm_page_size() - sizeof(int)), tmp2);
  }
  else {
    set((os::vm_page_size() - sizeof(int)), tmp1);
    and3(tmp2, tmp1, tmp2);
  }
  load_address(mem_serialize_page);
  st(G0, tmp1, tmp2);
}



void MacroAssembler::enter() {
  Unimplemented();
}

void MacroAssembler::leave() {
  Unimplemented();
}

void MacroAssembler::mult(Register s1, Register s2, Register d) {
  if(VM_Version::v9_instructions_work()) {
    mulx (s1, s2, d);
  } else {
    smul (s1, s2, d);
  }
}

void MacroAssembler::mult(Register s1, int simm13a, Register d) {
  if(VM_Version::v9_instructions_work()) {
    mulx (s1, simm13a, d);
  } else {
    smul (s1, simm13a, d);
  }
}


#ifdef ASSERT
void MacroAssembler::read_ccr_v8_assert(Register ccr_save) {
  const Register s1 = G3_scratch;
  const Register s2 = G4_scratch;
  Label get_psr_test;
  // Get the condition codes the V8 way.
  read_ccr_trap(s1);
  mov(ccr_save, s2);
  // This is a test of V8 which has icc but not xcc
  // so mask off the xcc bits
  and3(s2, 0xf, s2);
  // Compare condition codes from the V8 and V9 ways.
  subcc(s2, s1, G0);
  br(Assembler::notEqual, true, Assembler::pt, get_psr_test);
  delayed()->breakpoint_trap();
  bind(get_psr_test);
}

void MacroAssembler::write_ccr_v8_assert(Register ccr_save) {
  const Register s1 = G3_scratch;
  const Register s2 = G4_scratch;
  Label set_psr_test;
  // Write out the saved condition codes the V8 way
  write_ccr_trap(ccr_save, s1, s2);
  // Read back the condition codes using the V9 instruction
  rdccr(s1);
  mov(ccr_save, s2);
  // This is a test of V8 which has icc but not xcc
  // so mask off the xcc bits
  and3(s2, 0xf, s2);
  and3(s1, 0xf, s1);
  // Compare the V8 way with the V9 way.
  subcc(s2, s1, G0);
  br(Assembler::notEqual, true, Assembler::pt, set_psr_test);
  delayed()->breakpoint_trap();
  bind(set_psr_test);
}
#else
#define read_ccr_v8_assert(x)
#define write_ccr_v8_assert(x)
#endif // ASSERT

void MacroAssembler::read_ccr(Register ccr_save) {
  if (VM_Version::v9_instructions_work()) {
    rdccr(ccr_save);
    // Test code sequence used on V8.  Do not move above rdccr.
    read_ccr_v8_assert(ccr_save);
  } else {
    read_ccr_trap(ccr_save);
  }
}

void MacroAssembler::write_ccr(Register ccr_save) {
  if (VM_Version::v9_instructions_work()) {
    // Test code sequence used on V8.  Do not move below wrccr.
    write_ccr_v8_assert(ccr_save);
    wrccr(ccr_save);
  } else {
    const Register temp_reg1 = G3_scratch;
    const Register temp_reg2 = G4_scratch;
    write_ccr_trap(ccr_save, temp_reg1, temp_reg2);
  }
}


// Calls to C land

#ifdef ASSERT
// a hook for debugging
static Thread* reinitialize_thread() {
  return ThreadLocalStorage::thread();
}
#else
#define reinitialize_thread ThreadLocalStorage::thread
#endif

#ifdef ASSERT
address last_get_thread = NULL;
#endif

// call this when G2_thread is not known to be valid
void MacroAssembler::get_thread() {
  save_frame(0);                // to avoid clobbering O0
  mov(G1, L0);                  // avoid clobbering G1
  mov(G5_method, L1);           // avoid clobbering G5
  mov(G3, L2);                  // avoid clobbering G3 also
  mov(G4, L5);                  // avoid clobbering G4
#ifdef ASSERT
  Address last_get_thread_addr(L3, (address)&last_get_thread);
  sethi(last_get_thread_addr);
  inc(L4, get_pc(L4) + 2 * BytesPerInstWord); // skip getpc() code + inc + st_ptr to point L4 at call
  st_ptr(L4, last_get_thread_addr);
#endif
  call(CAST_FROM_FN_PTR(address, reinitialize_thread), relocInfo::runtime_call_type);
  delayed()->nop();
  mov(L0, G1);
  mov(L1, G5_method);
  mov(L2, G3);
  mov(L5, G4);
  restore(O0, 0, G2_thread);
}

static Thread* verify_thread_subroutine(Thread* gthread_value) {
  Thread* correct_value = ThreadLocalStorage::thread();
  guarantee(gthread_value == correct_value, "G2_thread value must be the thread");
  return correct_value;
}

void MacroAssembler::verify_thread() {
  if (VerifyThread) {
    // NOTE: this chops off the heads of the 64-bit O registers.
#ifdef CC_INTERP
    save_frame(0);
#else
    // make sure G2_thread contains the right value
    save_frame_and_mov(0, Lmethod, Lmethod);   // to avoid clobbering O0 (and propagate Lmethod for -Xprof)
    mov(G1, L1);                // avoid clobbering G1
    // G2 saved below
    mov(G3, L3);                // avoid clobbering G3
    mov(G4, L4);                // avoid clobbering G4
    mov(G5_method, L5);         // avoid clobbering G5_method
#endif /* CC_INTERP */
#if defined(COMPILER2) && !defined(_LP64)
    // Save & restore possible 64-bit Long arguments in G-regs
    srlx(G1,32,L0);
    srlx(G4,32,L6);
#endif
    call(CAST_FROM_FN_PTR(address,verify_thread_subroutine), relocInfo::runtime_call_type);
    delayed()->mov(G2_thread, O0);

    mov(L1, G1);                // Restore G1
    // G2 restored below
    mov(L3, G3);                // restore G3
    mov(L4, G4);                // restore G4
    mov(L5, G5_method);         // restore G5_method
#if defined(COMPILER2) && !defined(_LP64)
    // Save & restore possible 64-bit Long arguments in G-regs
    sllx(L0,32,G2);             // Move old high G1 bits high in G2
    sllx(G1, 0,G1);             // Clear current high G1 bits
    or3 (G1,G2,G1);             // Recover 64-bit G1
    sllx(L6,32,G2);             // Move old high G4 bits high in G2
    sllx(G4, 0,G4);             // Clear current high G4 bits
    or3 (G4,G2,G4);             // Recover 64-bit G4
#endif
    restore(O0, 0, G2_thread);
  }
}


void MacroAssembler::save_thread(const Register thread_cache) {
  verify_thread();
  if (thread_cache->is_valid()) {
    assert(thread_cache->is_local() || thread_cache->is_in(), "bad volatile");
    mov(G2_thread, thread_cache);
  }
  if (VerifyThread) {
    // smash G2_thread, as if the VM were about to anyway
    set(0x67676767, G2_thread);
  }
}


void MacroAssembler::restore_thread(const Register thread_cache) {
  if (thread_cache->is_valid()) {
    assert(thread_cache->is_local() || thread_cache->is_in(), "bad volatile");
    mov(thread_cache, G2_thread);
    verify_thread();
  } else {
    // do it the slow way
    get_thread();
  }
}


// %%% maybe get rid of [re]set_last_Java_frame
void MacroAssembler::set_last_Java_frame(Register last_java_sp, Register last_Java_pc) {
  assert_not_delayed();
  Address flags(G2_thread,
                0,
                in_bytes(JavaThread::frame_anchor_offset()) +
                         in_bytes(JavaFrameAnchor::flags_offset()));
  Address pc_addr(G2_thread,
                  0,
                  in_bytes(JavaThread::last_Java_pc_offset()));

  // Always set last_Java_pc and flags first because once last_Java_sp is visible
  // has_last_Java_frame is true and users will look at the rest of the fields.
  // (Note: flags should always be zero before we get here so doesn't need to be set.)

#ifdef ASSERT
  // Verify that flags was zeroed on return to Java
  Label PcOk;
  save_frame(0);                // to avoid clobbering O0
  ld_ptr(pc_addr, L0);
  tst(L0);
#ifdef _LP64
  brx(Assembler::zero, false, Assembler::pt, PcOk);
#else
  br(Assembler::zero, false, Assembler::pt, PcOk);
#endif // _LP64
  delayed() -> nop();
  stop("last_Java_pc not zeroed before leaving Java");
  bind(PcOk);

  // Verify that flags was zeroed on return to Java
  Label FlagsOk;
  ld(flags, L0);
  tst(L0);
  br(Assembler::zero, false, Assembler::pt, FlagsOk);
  delayed() -> restore();
  stop("flags not zeroed before leaving Java");
  bind(FlagsOk);
#endif /* ASSERT */
  //
  // When returning from calling out from Java mode the frame anchor's last_Java_pc
  // will always be set to NULL. It is set here so that if we are doing a call to
  // native (not VM) that we capture the known pc and don't have to rely on the
  // native call having a standard frame linkage where we can find the pc.

  if (last_Java_pc->is_valid()) {
    st_ptr(last_Java_pc, pc_addr);
  }

#ifdef _LP64
#ifdef ASSERT
  // Make sure that we have an odd stack
  Label StackOk;
  andcc(last_java_sp, 0x01, G0);
  br(Assembler::notZero, false, Assembler::pt, StackOk);
  delayed() -> nop();
  stop("Stack Not Biased in set_last_Java_frame");
  bind(StackOk);
#endif // ASSERT
  assert( last_java_sp != G4_scratch, "bad register usage in set_last_Java_frame");
  add( last_java_sp, STACK_BIAS, G4_scratch );
  st_ptr(G4_scratch,    Address(G2_thread, 0, in_bytes(JavaThread::last_Java_sp_offset())));
#else
  st_ptr(last_java_sp,    Address(G2_thread, 0, in_bytes(JavaThread::last_Java_sp_offset())));
#endif // _LP64
}

void MacroAssembler::reset_last_Java_frame(void) {
  assert_not_delayed();

  Address sp_addr(G2_thread, 0, in_bytes(JavaThread::last_Java_sp_offset()));
  Address pc_addr(G2_thread,
                  0,
                  in_bytes(JavaThread::frame_anchor_offset()) + in_bytes(JavaFrameAnchor::last_Java_pc_offset()));
  Address flags(G2_thread,
                0,
                in_bytes(JavaThread::frame_anchor_offset()) + in_bytes(JavaFrameAnchor::flags_offset()));

#ifdef ASSERT
  // check that it WAS previously set
#ifdef CC_INTERP
    save_frame(0);
#else
    save_frame_and_mov(0, Lmethod, Lmethod);     // Propagate Lmethod to helper frame for -Xprof
#endif /* CC_INTERP */
    ld_ptr(sp_addr, L0);
    tst(L0);
    breakpoint_trap(Assembler::zero, Assembler::ptr_cc);
    restore();
#endif // ASSERT

  st_ptr(G0, sp_addr);
  // Always return last_Java_pc to zero
  st_ptr(G0, pc_addr);
  // Always null flags after return to Java
  st(G0, flags);
}


void MacroAssembler::call_VM_base(
  Register        oop_result,
  Register        thread_cache,
  Register        last_java_sp,
  address         entry_point,
  int             number_of_arguments,
  bool            check_exceptions)
{
  assert_not_delayed();

  // determine last_java_sp register
  if (!last_java_sp->is_valid()) {
    last_java_sp = SP;
  }
  // debugging support
  assert(number_of_arguments >= 0   , "cannot have negative number of arguments");

  // 64-bit last_java_sp is biased!
  set_last_Java_frame(last_java_sp, noreg);
  if (VerifyThread)  mov(G2_thread, O0); // about to be smashed; pass early
  save_thread(thread_cache);
  // do the call
  call(entry_point, relocInfo::runtime_call_type);
  if (!VerifyThread)
    delayed()->mov(G2_thread, O0);  // pass thread as first argument
  else
    delayed()->nop();             // (thread already passed)
  restore_thread(thread_cache);
  reset_last_Java_frame();

  // check for pending exceptions. use Gtemp as scratch register.
  if (check_exceptions) {
    check_and_forward_exception(Gtemp);
  }

  // get oop result if there is one and reset the value in the thread
  if (oop_result->is_valid()) {
    get_vm_result(oop_result);
  }
}

void MacroAssembler::check_and_forward_exception(Register scratch_reg)
{
  Label L;

  check_and_handle_popframe(scratch_reg);
  check_and_handle_earlyret(scratch_reg);

  Address exception_addr(G2_thread, 0, in_bytes(Thread::pending_exception_offset()));
  ld_ptr(exception_addr, scratch_reg);
  br_null(scratch_reg,false,pt,L);
  delayed()->nop();
  // we use O7 linkage so that forward_exception_entry has the issuing PC
  call(StubRoutines::forward_exception_entry(), relocInfo::runtime_call_type);
  delayed()->nop();
  bind(L);
}


void MacroAssembler::check_and_handle_popframe(Register scratch_reg) {
}


void MacroAssembler::check_and_handle_earlyret(Register scratch_reg) {
}


void MacroAssembler::call_VM(Register oop_result, address entry_point, int number_of_arguments, bool check_exceptions) {
  call_VM_base(oop_result, noreg, noreg, entry_point, number_of_arguments, check_exceptions);
}


void MacroAssembler::call_VM(Register oop_result, address entry_point, Register arg_1, bool check_exceptions) {
  // O0 is reserved for the thread
  mov(arg_1, O1);
  call_VM(oop_result, entry_point, 1, check_exceptions);
}


void MacroAssembler::call_VM(Register oop_result, address entry_point, Register arg_1, Register arg_2, bool check_exceptions) {
  // O0 is reserved for the thread
  mov(arg_1, O1);
  mov(arg_2, O2); assert(arg_2 != O1, "smashed argument");
  call_VM(oop_result, entry_point, 2, check_exceptions);
}


void MacroAssembler::call_VM(Register oop_result, address entry_point, Register arg_1, Register arg_2, Register arg_3, bool check_exceptions) {
  // O0 is reserved for the thread
  mov(arg_1, O1);
  mov(arg_2, O2); assert(arg_2 != O1,                "smashed argument");
  mov(arg_3, O3); assert(arg_3 != O1 && arg_3 != O2, "smashed argument");
  call_VM(oop_result, entry_point, 3, check_exceptions);
}



// Note: The following call_VM overloadings are useful when a "save"
// has already been performed by a stub, and the last Java frame is
// the previous one.  In that case, last_java_sp must be passed as FP
// instead of SP.


void MacroAssembler::call_VM(Register oop_result, Register last_java_sp, address entry_point, int number_of_arguments, bool check_exceptions) {
  call_VM_base(oop_result, noreg, last_java_sp, entry_point, number_of_arguments, check_exceptions);
}


void MacroAssembler::call_VM(Register oop_result, Register last_java_sp, address entry_point, Register arg_1, bool check_exceptions) {
  // O0 is reserved for the thread
  mov(arg_1, O1);
  call_VM(oop_result, last_java_sp, entry_point, 1, check_exceptions);
}


void MacroAssembler::call_VM(Register oop_result, Register last_java_sp, address entry_point, Register arg_1, Register arg_2, bool check_exceptions) {
  // O0 is reserved for the thread
  mov(arg_1, O1);
  mov(arg_2, O2); assert(arg_2 != O1, "smashed argument");
  call_VM(oop_result, last_java_sp, entry_point, 2, check_exceptions);
}


void MacroAssembler::call_VM(Register oop_result, Register last_java_sp, address entry_point, Register arg_1, Register arg_2, Register arg_3, bool check_exceptions) {
  // O0 is reserved for the thread
  mov(arg_1, O1);
  mov(arg_2, O2); assert(arg_2 != O1,                "smashed argument");
  mov(arg_3, O3); assert(arg_3 != O1 && arg_3 != O2, "smashed argument");
  call_VM(oop_result, last_java_sp, entry_point, 3, check_exceptions);
}



void MacroAssembler::call_VM_leaf_base(Register thread_cache, address entry_point, int number_of_arguments) {
  assert_not_delayed();
  save_thread(thread_cache);
  // do the call
  call(entry_point, relocInfo::runtime_call_type);
  delayed()->nop();
  restore_thread(thread_cache);
}


void MacroAssembler::call_VM_leaf(Register thread_cache, address entry_point, int number_of_arguments) {
  call_VM_leaf_base(thread_cache, entry_point, number_of_arguments);
}


void MacroAssembler::call_VM_leaf(Register thread_cache, address entry_point, Register arg_1) {
  mov(arg_1, O0);
  call_VM_leaf(thread_cache, entry_point, 1);
}


void MacroAssembler::call_VM_leaf(Register thread_cache, address entry_point, Register arg_1, Register arg_2) {
  mov(arg_1, O0);
  mov(arg_2, O1); assert(arg_2 != O0, "smashed argument");
  call_VM_leaf(thread_cache, entry_point, 2);
}


void MacroAssembler::call_VM_leaf(Register thread_cache, address entry_point, Register arg_1, Register arg_2, Register arg_3) {
  mov(arg_1, O0);
  mov(arg_2, O1); assert(arg_2 != O0,                "smashed argument");
  mov(arg_3, O2); assert(arg_3 != O0 && arg_3 != O1, "smashed argument");
  call_VM_leaf(thread_cache, entry_point, 3);
}


void MacroAssembler::get_vm_result(Register oop_result) {
  verify_thread();
  Address vm_result_addr(G2_thread, 0, in_bytes(JavaThread::vm_result_offset()));
  ld_ptr(    vm_result_addr, oop_result);
  st_ptr(G0, vm_result_addr);
  verify_oop(oop_result);
}


void MacroAssembler::get_vm_result_2(Register oop_result) {
  verify_thread();
  Address vm_result_addr_2(G2_thread, 0, in_bytes(JavaThread::vm_result_2_offset()));
  ld_ptr(vm_result_addr_2, oop_result);
  st_ptr(G0, vm_result_addr_2);
  verify_oop(oop_result);
}


// We require that C code which does not return a value in vm_result will
// leave it undisturbed.
void MacroAssembler::set_vm_result(Register oop_result) {
  verify_thread();
  Address vm_result_addr(G2_thread, 0, in_bytes(JavaThread::vm_result_offset()));
  verify_oop(oop_result);

# ifdef ASSERT
    // Check that we are not overwriting any other oop.
#ifdef CC_INTERP
    save_frame(0);
#else
    save_frame_and_mov(0, Lmethod, Lmethod);     // Propagate Lmethod for -Xprof
#endif /* CC_INTERP */
    ld_ptr(vm_result_addr, L0);
    tst(L0);
    restore();
    breakpoint_trap(notZero, Assembler::ptr_cc);
    // }
# endif

  st_ptr(oop_result, vm_result_addr);
}


void MacroAssembler::card_table_write(jbyte* byte_map_base,
                                      Register tmp, Register obj) {
#ifdef _LP64
  srlx(obj, CardTableModRefBS::card_shift, obj);
#else
  srl(obj, CardTableModRefBS::card_shift, obj);
#endif
  assert( tmp != obj, "need separate temp reg");
  Address rs(tmp, (address)byte_map_base);
  load_address(rs);
  stb(G0, rs.base(), obj);
}

// %%% Note:  The following six instructions have been moved,
//            unchanged, from assembler_sparc.inline.hpp.
//            They will be refactored at a later date.

void MacroAssembler::sethi(intptr_t imm22a,
                            Register d,
                            bool ForceRelocatable,
                            RelocationHolder const& rspec) {
  Address adr( d, (address)imm22a, rspec );
  MacroAssembler::sethi( adr, ForceRelocatable );
}


void MacroAssembler::sethi(Address& a, bool ForceRelocatable) {
  address save_pc;
  int shiftcnt;
  // if addr of local, do not need to load it
  assert(a.base() != FP  &&  a.base() != SP, "just use ld or st for locals");
#ifdef _LP64
# ifdef CHECK_DELAY
  assert_not_delayed( (char *)"cannot put two instructions in delay slot" );
# endif
  v9_dep();
//  ForceRelocatable = 1;
  save_pc = pc();
  if (a.hi32() == 0 && a.low32() >= 0) {
    Assembler::sethi(a.low32(), a.base(), a.rspec());
  }
  else if (a.hi32() == -1) {
    Assembler::sethi(~a.low32(), a.base(), a.rspec());
    xor3(a.base(), ~low10(~0), a.base());
  }
  else {
    Assembler::sethi(a.hi32(), a.base(), a.rspec() );   // 22
    if ( a.hi32() & 0x3ff )                     // Any bits?
      or3( a.base(), a.hi32() & 0x3ff ,a.base() ); // High 32 bits are now in low 32
    if ( a.low32() & 0xFFFFFC00 ) {             // done?
      if( (a.low32() >> 20) & 0xfff ) {         // Any bits set?
        sllx(a.base(), 12, a.base());           // Make room for next 12 bits
        or3( a.base(), (a.low32() >> 20) & 0xfff,a.base() ); // Or in next 12
        shiftcnt = 0;                           // We already shifted
      }
      else
        shiftcnt = 12;
      if( (a.low32() >> 10) & 0x3ff ) {
        sllx(a.base(), shiftcnt+10, a.base());// Make room for last 10 bits
        or3( a.base(), (a.low32() >> 10) & 0x3ff,a.base() ); // Or in next 10
        shiftcnt = 0;
      }
      else
        shiftcnt = 10;
      sllx(a.base(), shiftcnt+10 , a.base());           // Shift leaving disp field 0'd
    }
    else
      sllx( a.base(), 32, a.base() );
  }
  // Pad out the instruction sequence so it can be
  // patched later.
  if ( ForceRelocatable || (a.rtype() != relocInfo::none &&
                            a.rtype() != relocInfo::runtime_call_type) ) {
    while ( pc() < (save_pc + (7 * BytesPerInstWord )) )
      nop();
  }
#else
  Assembler::sethi(a.hi(), a.base(), a.rspec());
#endif

}

int MacroAssembler::size_of_sethi(address a, bool worst_case) {
#ifdef _LP64
  if (worst_case) return 7;
  intptr_t iaddr = (intptr_t)a;
  int hi32 = (int)(iaddr >> 32);
  int lo32 = (int)(iaddr);
  int inst_count;
  if (hi32 == 0 && lo32 >= 0)
    inst_count = 1;
  else if (hi32 == -1)
    inst_count = 2;
  else {
    inst_count = 2;
    if ( hi32 & 0x3ff )
      inst_count++;
    if ( lo32 & 0xFFFFFC00 ) {
      if( (lo32 >> 20) & 0xfff ) inst_count += 2;
      if( (lo32 >> 10) & 0x3ff ) inst_count += 2;
    }
  }
  return BytesPerInstWord * inst_count;
#else
  return BytesPerInstWord;
#endif
}

int MacroAssembler::worst_case_size_of_set() {
  return size_of_sethi(NULL, true) + 1;
}

void MacroAssembler::set(intptr_t value, Register d,
                         RelocationHolder const& rspec) {
  Address val( d, (address)value, rspec);

  if ( rspec.type() == relocInfo::none ) {
    // can optimize
    if (-4096 <= value  &&  value <= 4095) {
      or3(G0, value, d); // setsw (this leaves upper 32 bits sign-extended)
      return;
    }
    if (inv_hi22(hi22(value)) == value) {
      sethi(val);
      return;
    }
  }
  assert_not_delayed( (char *)"cannot put two instructions in delay slot" );
  sethi( val );
  if (rspec.type() != relocInfo::none || (value & 0x3ff) != 0) {
    add( d, value &  0x3ff, d, rspec);
  }
}

void MacroAssembler::setsw(int value, Register d,
                           RelocationHolder const& rspec) {
  Address val( d, (address)value, rspec);
  if ( rspec.type() == relocInfo::none ) {
    // can optimize
    if (-4096 <= value  &&  value <= 4095) {
      or3(G0, value, d);
      return;
    }
    if (inv_hi22(hi22(value)) == value) {
      sethi( val );
#ifndef _LP64
      if ( value < 0 ) {
        assert_not_delayed();
        sra (d, G0, d);
      }
#endif
      return;
    }
  }
  assert_not_delayed();
  sethi( val );
  add( d, value &  0x3ff, d, rspec);

  // (A negative value could be loaded in 2 insns with sethi/xor,
  // but it would take a more complex relocation.)
#ifndef _LP64
  if ( value < 0)
    sra(d, G0, d);
#endif
}

// %%% End of moved six set instructions.


void MacroAssembler::set64(jlong value, Register d, Register tmp) {
  assert_not_delayed();
  v9_dep();

  int hi = (int)(value >> 32);
  int lo = (int)(value & ~0);
  // (Matcher::isSimpleConstant64 knows about the following optimizations.)
  if (Assembler::is_simm13(lo) && value == lo) {
    or3(G0, lo, d);
  } else if (hi == 0) {
    Assembler::sethi(lo, d);   // hardware version zero-extends to upper 32
    if (low10(lo) != 0)
      or3(d, low10(lo), d);
  }
  else if (hi == -1) {
    Assembler::sethi(~lo, d);  // hardware version zero-extends to upper 32
    xor3(d, low10(lo) ^ ~low10(~0), d);
  }
  else if (lo == 0) {
    if (Assembler::is_simm13(hi)) {
      or3(G0, hi, d);
    } else {
      Assembler::sethi(hi, d);   // hardware version zero-extends to upper 32
      if (low10(hi) != 0)
        or3(d, low10(hi), d);
    }
    sllx(d, 32, d);
  }
  else {
    Assembler::sethi(hi, tmp);
    Assembler::sethi(lo,   d); // macro assembler version sign-extends
    if (low10(hi) != 0)
      or3 (tmp, low10(hi), tmp);
    if (low10(lo) != 0)
      or3 (  d, low10(lo),   d);
    sllx(tmp, 32, tmp);
    or3 (d, tmp, d);
  }
}

// compute size in bytes of sparc frame, given
// number of extraWords
int MacroAssembler::total_frame_size_in_bytes(int extraWords) {

  int nWords = frame::memory_parameter_word_sp_offset;

  nWords += extraWords;

  if (nWords & 1) ++nWords; // round up to double-word

  return nWords * BytesPerWord;
}


// save_frame: given number of "extra" words in frame,
// issue approp. save instruction (p 200, v8 manual)

void MacroAssembler::save_frame(int extraWords = 0) {
  int delta = -total_frame_size_in_bytes(extraWords);
  if (is_simm13(delta)) {
    save(SP, delta, SP);
  } else {
    set(delta, G3_scratch);
    save(SP, G3_scratch, SP);
  }
}


void MacroAssembler::save_frame_c1(int size_in_bytes) {
  if (is_simm13(-size_in_bytes)) {
    save(SP, -size_in_bytes, SP);
  } else {
    set(-size_in_bytes, G3_scratch);
    save(SP, G3_scratch, SP);
  }
}


void MacroAssembler::save_frame_and_mov(int extraWords,
                                        Register s1, Register d1,
                                        Register s2, Register d2) {
  assert_not_delayed();

  // The trick here is to use precisely the same memory word
  // that trap handlers also use to save the register.
  // This word cannot be used for any other purpose, but
  // it works fine to save the register's value, whether or not
  // an interrupt flushes register windows at any given moment!
  Address s1_addr;
  if (s1->is_valid() && (s1->is_in() || s1->is_local())) {
    s1_addr = s1->address_in_saved_window();
    st_ptr(s1, s1_addr);
  }

  Address s2_addr;
  if (s2->is_valid() && (s2->is_in() || s2->is_local())) {
    s2_addr = s2->address_in_saved_window();
    st_ptr(s2, s2_addr);
  }

  save_frame(extraWords);

  if (s1_addr.base() == SP) {
    ld_ptr(s1_addr.after_save(), d1);
  } else if (s1->is_valid()) {
    mov(s1->after_save(), d1);
  }

  if (s2_addr.base() == SP) {
    ld_ptr(s2_addr.after_save(), d2);
  } else if (s2->is_valid()) {
    mov(s2->after_save(), d2);
  }
}


Address MacroAssembler::allocate_oop_address(jobject obj, Register d) {
  assert(oop_recorder() != NULL, "this assembler needs an OopRecorder");
  int oop_index = oop_recorder()->allocate_index(obj);
  return Address(d, address(obj), oop_Relocation::spec(oop_index));
}


Address MacroAssembler::constant_oop_address(jobject obj, Register d) {
  assert(oop_recorder() != NULL, "this assembler needs an OopRecorder");
  int oop_index = oop_recorder()->find_index(obj);
  return Address(d, address(obj), oop_Relocation::spec(oop_index));
}

void  MacroAssembler::set_narrow_oop(jobject obj, Register d) {
  assert(oop_recorder() != NULL, "this assembler needs an OopRecorder");
  int oop_index = oop_recorder()->find_index(obj);
  RelocationHolder rspec = oop_Relocation::spec(oop_index);

  assert_not_delayed();
  // Relocation with special format (see relocInfo_sparc.hpp).
  relocate(rspec, 1);
  // Assembler::sethi(0x3fffff, d);
  emit_long( op(branch_op) | rd(d) | op2(sethi_op2) | hi22(0x3fffff) );
  // Don't add relocation for 'add'. Do patching during 'sethi' processing.
  add(d, 0x3ff, d);

}


void MacroAssembler::align(int modulus) {
  while (offset() % modulus != 0) nop();
}


void MacroAssembler::safepoint() {
  relocate(breakpoint_Relocation::spec(breakpoint_Relocation::safepoint));
}


void RegistersForDebugging::print(outputStream* s) {
  int j;
  for ( j = 0;  j < 8;  ++j )
    if ( j != 6 ) s->print_cr("i%d = 0x%.16lx", j, i[j]);
    else          s->print_cr( "fp = 0x%.16lx",    i[j]);
  s->cr();

  for ( j = 0;  j < 8;  ++j )
    s->print_cr("l%d = 0x%.16lx", j, l[j]);
  s->cr();

  for ( j = 0;  j < 8;  ++j )
    if ( j != 6 ) s->print_cr("o%d = 0x%.16lx", j, o[j]);
    else          s->print_cr( "sp = 0x%.16lx",    o[j]);
  s->cr();

  for ( j = 0;  j < 8;  ++j )
    s->print_cr("g%d = 0x%.16lx", j, g[j]);
  s->cr();

  // print out floats with compression
  for (j = 0; j < 32; ) {
    jfloat val = f[j];
    int last = j;
    for ( ;  last+1 < 32;  ++last ) {
      char b1[1024], b2[1024];
      sprintf(b1, "%f", val);
      sprintf(b2, "%f", f[last+1]);
      if (strcmp(b1, b2))
        break;
    }
    s->print("f%d", j);
    if ( j != last )  s->print(" - f%d", last);
    s->print(" = %f", val);
    s->fill_to(25);
    s->print_cr(" (0x%x)", val);
    j = last + 1;
  }
  s->cr();

  // and doubles (evens only)
  for (j = 0; j < 32; ) {
    jdouble val = d[j];
    int last = j;
    for ( ;  last+1 < 32;  ++last ) {
      char b1[1024], b2[1024];
      sprintf(b1, "%f", val);
      sprintf(b2, "%f", d[last+1]);
      if (strcmp(b1, b2))
        break;
    }
    s->print("d%d", 2 * j);
    if ( j != last )  s->print(" - d%d", last);
    s->print(" = %f", val);
    s->fill_to(30);
    s->print("(0x%x)", *(int*)&val);
    s->fill_to(42);
    s->print_cr("(0x%x)", *(1 + (int*)&val));
    j = last + 1;
  }
  s->cr();
}

void RegistersForDebugging::save_registers(MacroAssembler* a) {
  a->sub(FP, round_to(sizeof(RegistersForDebugging), sizeof(jdouble)) - STACK_BIAS, O0);
  a->flush_windows();
  int i;
  for (i = 0; i < 8; ++i) {
    a->ld_ptr(as_iRegister(i)->address_in_saved_window().after_save(), L1);  a->st_ptr( L1, O0, i_offset(i));
    a->ld_ptr(as_lRegister(i)->address_in_saved_window().after_save(), L1);  a->st_ptr( L1, O0, l_offset(i));
    a->st_ptr(as_oRegister(i)->after_save(), O0, o_offset(i));
    a->st_ptr(as_gRegister(i)->after_save(), O0, g_offset(i));
  }
  for (i = 0;  i < 32; ++i) {
    a->stf(FloatRegisterImpl::S, as_FloatRegister(i), O0, f_offset(i));
  }
  for (i = 0; i < (VM_Version::v9_instructions_work() ? 64 : 32); i += 2) {
    a->stf(FloatRegisterImpl::D, as_FloatRegister(i), O0, d_offset(i));
  }
}

void RegistersForDebugging::restore_registers(MacroAssembler* a, Register r) {
  for (int i = 1; i < 8;  ++i) {
    a->ld_ptr(r, g_offset(i), as_gRegister(i));
  }
  for (int j = 0; j < 32; ++j) {
    a->ldf(FloatRegisterImpl::S, O0, f_offset(j), as_FloatRegister(j));
  }
  for (int k = 0; k < (VM_Version::v9_instructions_work() ? 64 : 32); k += 2) {
    a->ldf(FloatRegisterImpl::D, O0, d_offset(k), as_FloatRegister(k));
  }
}


// pushes double TOS element of FPU stack on CPU stack; pops from FPU stack
void MacroAssembler::push_fTOS() {
  // %%%%%% need to implement this
}

// pops double TOS element from CPU stack and pushes on FPU stack
void MacroAssembler::pop_fTOS() {
  // %%%%%% need to implement this
}

void MacroAssembler::empty_FPU_stack() {
  // %%%%%% need to implement this
}

void MacroAssembler::_verify_oop(Register reg, const char* msg, const char * file, int line) {
  // plausibility check for oops
  if (!VerifyOops) return;

  if (reg == G0)  return;       // always NULL, which is always an oop

  char buffer[64];
#ifdef COMPILER1
  if (CommentedAssembly) {
    snprintf(buffer, sizeof(buffer), "verify_oop at %d", offset());
    block_comment(buffer);
  }
#endif

  int len = strlen(file) + strlen(msg) + 1 + 4;
  sprintf(buffer, "%d", line);
  len += strlen(buffer);
  sprintf(buffer, " at offset %d ", offset());
  len += strlen(buffer);
  char * real_msg = new char[len];
  sprintf(real_msg, "%s%s(%s:%d)", msg, buffer, file, line);

  // Call indirectly to solve generation ordering problem
  Address a(O7, (address)StubRoutines::verify_oop_subroutine_entry_address());

  // Make some space on stack above the current register window.
  // Enough to hold 8 64-bit registers.
  add(SP,-8*8,SP);

  // Save some 64-bit registers; a normal 'save' chops the heads off
  // of 64-bit longs in the 32-bit build.
  stx(O0,SP,frame::register_save_words*wordSize+STACK_BIAS+0*8);
  stx(O1,SP,frame::register_save_words*wordSize+STACK_BIAS+1*8);
  mov(reg,O0); // Move arg into O0; arg might be in O7 which is about to be crushed
  stx(O7,SP,frame::register_save_words*wordSize+STACK_BIAS+7*8);

  set((intptr_t)real_msg, O1);
  // Load address to call to into O7
  load_ptr_contents(a, O7);
  // Register call to verify_oop_subroutine
  callr(O7, G0);
  delayed()->nop();
  // recover frame size
  add(SP, 8*8,SP);
}

void MacroAssembler::_verify_oop_addr(Address addr, const char* msg, const char * file, int line) {
  // plausibility check for oops
  if (!VerifyOops) return;

  char buffer[64];
  sprintf(buffer, "%d", line);
  int len = strlen(file) + strlen(msg) + 1 + 4 + strlen(buffer);
  sprintf(buffer, " at SP+%d ", addr.disp());
  len += strlen(buffer);
  char * real_msg = new char[len];
  sprintf(real_msg, "%s at SP+%d (%s:%d)", msg, addr.disp(), file, line);

  // Call indirectly to solve generation ordering problem
  Address a(O7, (address)StubRoutines::verify_oop_subroutine_entry_address());

  // Make some space on stack above the current register window.
  // Enough to hold 8 64-bit registers.
  add(SP,-8*8,SP);

  // Save some 64-bit registers; a normal 'save' chops the heads off
  // of 64-bit longs in the 32-bit build.
  stx(O0,SP,frame::register_save_words*wordSize+STACK_BIAS+0*8);
  stx(O1,SP,frame::register_save_words*wordSize+STACK_BIAS+1*8);
  ld_ptr(addr.base(), addr.disp() + 8*8, O0); // Load arg into O0; arg might be in O7 which is about to be crushed
  stx(O7,SP,frame::register_save_words*wordSize+STACK_BIAS+7*8);

  set((intptr_t)real_msg, O1);
  // Load address to call to into O7
  load_ptr_contents(a, O7);
  // Register call to verify_oop_subroutine
  callr(O7, G0);
  delayed()->nop();
  // recover frame size
  add(SP, 8*8,SP);
}

// side-door communication with signalHandler in os_solaris.cpp
address MacroAssembler::_verify_oop_implicit_branch[3] = { NULL };

// This macro is expanded just once; it creates shared code.  Contract:
// receives an oop in O0.  Must restore O0 & O7 from TLS.  Must not smash ANY
// registers, including flags.  May not use a register 'save', as this blows
// the high bits of the O-regs if they contain Long values.  Acts as a 'leaf'
// call.
void MacroAssembler::verify_oop_subroutine() {
  assert( VM_Version::v9_instructions_work(), "VerifyOops not supported for V8" );

  // Leaf call; no frame.
  Label succeed, fail, null_or_fail;

  // O0 and O7 were saved already (O0 in O0's TLS home, O7 in O5's TLS home).
  // O0 is now the oop to be checked.  O7 is the return address.
  Register O0_obj = O0;

  // Save some more registers for temps.
  stx(O2,SP,frame::register_save_words*wordSize+STACK_BIAS+2*8);
  stx(O3,SP,frame::register_save_words*wordSize+STACK_BIAS+3*8);
  stx(O4,SP,frame::register_save_words*wordSize+STACK_BIAS+4*8);
  stx(O5,SP,frame::register_save_words*wordSize+STACK_BIAS+5*8);

  // Save flags
  Register O5_save_flags = O5;
  rdccr( O5_save_flags );

  { // count number of verifies
    Register O2_adr   = O2;
    Register O3_accum = O3;
    Address count_addr( O2_adr, (address) StubRoutines::verify_oop_count_addr() );
    sethi(count_addr);
    ld(count_addr, O3_accum);
    inc(O3_accum);
    st(O3_accum, count_addr);
  }

  Register O2_mask = O2;
  Register O3_bits = O3;
  Register O4_temp = O4;

  // mark lower end of faulting range
  assert(_verify_oop_implicit_branch[0] == NULL, "set once");
  _verify_oop_implicit_branch[0] = pc();

  // We can't check the mark oop because it could be in the process of
  // locking or unlocking while this is running.
  set(Universe::verify_oop_mask (), O2_mask);
  set(Universe::verify_oop_bits (), O3_bits);

  // assert((obj & oop_mask) == oop_bits);
  and3(O0_obj, O2_mask, O4_temp);
  cmp(O4_temp, O3_bits);
  brx(notEqual, false, pn, null_or_fail);
  delayed()->nop();

  if ((NULL_WORD & Universe::verify_oop_mask()) == Universe::verify_oop_bits()) {
    // the null_or_fail case is useless; must test for null separately
    br_null(O0_obj, false, pn, succeed);
    delayed()->nop();
  }

  // Check the klassOop of this object for being in the right area of memory.
  // Cannot do the load in the delay above slot in case O0 is null
  load_klass(O0_obj, O0_obj);
  // assert((klass & klass_mask) == klass_bits);
  if( Universe::verify_klass_mask() != Universe::verify_oop_mask() )
    set(Universe::verify_klass_mask(), O2_mask);
  if( Universe::verify_klass_bits() != Universe::verify_oop_bits() )
    set(Universe::verify_klass_bits(), O3_bits);
  and3(O0_obj, O2_mask, O4_temp);
  cmp(O4_temp, O3_bits);
  brx(notEqual, false, pn, fail);
  delayed()->nop();
  // Check the klass's klass
  load_klass(O0_obj, O0_obj);
  and3(O0_obj, O2_mask, O4_temp);
  cmp(O4_temp, O3_bits);
  brx(notEqual, false, pn, fail);
  delayed()->wrccr( O5_save_flags ); // Restore CCR's

  // mark upper end of faulting range
  _verify_oop_implicit_branch[1] = pc();

  //-----------------------
  // all tests pass
  bind(succeed);

  // Restore prior 64-bit registers
  ldx(SP,frame::register_save_words*wordSize+STACK_BIAS+0*8,O0);
  ldx(SP,frame::register_save_words*wordSize+STACK_BIAS+1*8,O1);
  ldx(SP,frame::register_save_words*wordSize+STACK_BIAS+2*8,O2);
  ldx(SP,frame::register_save_words*wordSize+STACK_BIAS+3*8,O3);
  ldx(SP,frame::register_save_words*wordSize+STACK_BIAS+4*8,O4);
  ldx(SP,frame::register_save_words*wordSize+STACK_BIAS+5*8,O5);

  retl();                       // Leaf return; restore prior O7 in delay slot
  delayed()->ldx(SP,frame::register_save_words*wordSize+STACK_BIAS+7*8,O7);

  //-----------------------
  bind(null_or_fail);           // nulls are less common but OK
  br_null(O0_obj, false, pt, succeed);
  delayed()->wrccr( O5_save_flags ); // Restore CCR's

  //-----------------------
  // report failure:
  bind(fail);
  _verify_oop_implicit_branch[2] = pc();

  wrccr( O5_save_flags ); // Restore CCR's

  save_frame(::round_to(sizeof(RegistersForDebugging) / BytesPerWord, 2));

  // stop_subroutine expects message pointer in I1.
  mov(I1, O1);

  // Restore prior 64-bit registers
  ldx(FP,frame::register_save_words*wordSize+STACK_BIAS+0*8,I0);
  ldx(FP,frame::register_save_words*wordSize+STACK_BIAS+1*8,I1);
  ldx(FP,frame::register_save_words*wordSize+STACK_BIAS+2*8,I2);
  ldx(FP,frame::register_save_words*wordSize+STACK_BIAS+3*8,I3);
  ldx(FP,frame::register_save_words*wordSize+STACK_BIAS+4*8,I4);
  ldx(FP,frame::register_save_words*wordSize+STACK_BIAS+5*8,I5);

  // factor long stop-sequence into subroutine to save space
  assert(StubRoutines::Sparc::stop_subroutine_entry_address(), "hasn't been generated yet");

  // call indirectly to solve generation ordering problem
  Address a(O5, (address)StubRoutines::Sparc::stop_subroutine_entry_address());
  load_ptr_contents(a, O5);
  jmpl(O5, 0, O7);
  delayed()->nop();
}


void MacroAssembler::stop(const char* msg) {
  // save frame first to get O7 for return address
  // add one word to size in case struct is odd number of words long
  // It must be doubleword-aligned for storing doubles into it.

    save_frame(::round_to(sizeof(RegistersForDebugging) / BytesPerWord, 2));

    // stop_subroutine expects message pointer in I1.
    set((intptr_t)msg, O1);

    // factor long stop-sequence into subroutine to save space
    assert(StubRoutines::Sparc::stop_subroutine_entry_address(), "hasn't been generated yet");

    // call indirectly to solve generation ordering problem
    Address a(O5, (address)StubRoutines::Sparc::stop_subroutine_entry_address());
    load_ptr_contents(a, O5);
    jmpl(O5, 0, O7);
    delayed()->nop();

    breakpoint_trap();   // make stop actually stop rather than writing
                         // unnoticeable results in the output files.

    // restore(); done in callee to save space!
}


void MacroAssembler::warn(const char* msg) {
  save_frame(::round_to(sizeof(RegistersForDebugging) / BytesPerWord, 2));
  RegistersForDebugging::save_registers(this);
  mov(O0, L0);
  set((intptr_t)msg, O0);
  call( CAST_FROM_FN_PTR(address, warning) );
  delayed()->nop();
//  ret();
//  delayed()->restore();
  RegistersForDebugging::restore_registers(this, L0);
  restore();
}


void MacroAssembler::untested(const char* what) {
  // We must be able to turn interactive prompting off
  // in order to run automated test scripts on the VM
  // Use the flag ShowMessageBoxOnError

  char* b = new char[1024];
  sprintf(b, "untested: %s", what);

  if ( ShowMessageBoxOnError )   stop(b);
  else                           warn(b);
}


void MacroAssembler::stop_subroutine() {
  RegistersForDebugging::save_registers(this);

  // for the sake of the debugger, stick a PC on the current frame
  // (this assumes that the caller has performed an extra "save")
  mov(I7, L7);
  add(O7, -7 * BytesPerInt, I7);

  save_frame(); // one more save to free up another O7 register
  mov(I0, O1); // addr of reg save area

  // We expect pointer to message in I1. Caller must set it up in O1
  mov(I1, O0); // get msg
  call (CAST_FROM_FN_PTR(address, MacroAssembler::debug), relocInfo::runtime_call_type);
  delayed()->nop();

  restore();

  RegistersForDebugging::restore_registers(this, O0);

  save_frame(0);
  call(CAST_FROM_FN_PTR(address,breakpoint));
  delayed()->nop();
  restore();

  mov(L7, I7);
  retl();
  delayed()->restore(); // see stop above
}


void MacroAssembler::debug(char* msg, RegistersForDebugging* regs) {
  if ( ShowMessageBoxOnError ) {
      JavaThreadState saved_state = JavaThread::current()->thread_state();
      JavaThread::current()->set_thread_state(_thread_in_vm);
      {
        // In order to get locks work, we need to fake a in_VM state
        ttyLocker ttyl;
        ::tty->print_cr("EXECUTION STOPPED: %s\n", msg);
        if (CountBytecodes || TraceBytecodes || StopInterpreterAt) {
          ::tty->print_cr("Interpreter::bytecode_counter = %d", BytecodeCounter::counter_value());
        }
        if (os::message_box(msg, "Execution stopped, print registers?"))
          regs->print(::tty);
      }
      ThreadStateTransition::transition(JavaThread::current(), _thread_in_vm, saved_state);
  }
  else
     ::tty->print_cr("=============== DEBUG MESSAGE: %s ================\n", msg);
  assert(false, "error");
}


#ifndef PRODUCT
void MacroAssembler::test() {
  ResourceMark rm;

  CodeBuffer cb("test", 10000, 10000);
  MacroAssembler* a = new MacroAssembler(&cb);
  VM_Version::allow_all();
  a->test_v9();
  a->test_v8_onlys();
  VM_Version::revert();

  StubRoutines::Sparc::test_stop_entry()();
}
#endif


void MacroAssembler::calc_mem_param_words(Register Rparam_words, Register Rresult) {
  subcc( Rparam_words, Argument::n_register_parameters, Rresult); // how many mem words?
  Label no_extras;
  br( negative, true, pt, no_extras ); // if neg, clear reg
  delayed()->set( 0, Rresult);         // annuled, so only if taken
  bind( no_extras );
}


void MacroAssembler::calc_frame_size(Register Rextra_words, Register Rresult) {
#ifdef _LP64
  add(Rextra_words, frame::memory_parameter_word_sp_offset, Rresult);
#else
  add(Rextra_words, frame::memory_parameter_word_sp_offset + 1, Rresult);
#endif
  bclr(1, Rresult);
  sll(Rresult, LogBytesPerWord, Rresult);  // Rresult has total frame bytes
}


void MacroAssembler::calc_frame_size_and_save(Register Rextra_words, Register Rresult) {
  calc_frame_size(Rextra_words, Rresult);
  neg(Rresult);
  save(SP, Rresult, SP);
}


// ---------------------------------------------------------
Assembler::RCondition cond2rcond(Assembler::Condition c) {
  switch (c) {
    /*case zero: */
    case Assembler::equal:        return Assembler::rc_z;
    case Assembler::lessEqual:    return Assembler::rc_lez;
    case Assembler::less:         return Assembler::rc_lz;
    /*case notZero:*/
    case Assembler::notEqual:     return Assembler::rc_nz;
    case Assembler::greater:      return Assembler::rc_gz;
    case Assembler::greaterEqual: return Assembler::rc_gez;
  }
  ShouldNotReachHere();
  return Assembler::rc_z;
}

// compares register with zero and branches.  NOT FOR USE WITH 64-bit POINTERS
void MacroAssembler::br_zero( Condition c, bool a, Predict p, Register s1, Label& L) {
  tst(s1);
  br (c, a, p, L);
}


// Compares a pointer register with zero and branches on null.
// Does a test & branch on 32-bit systems and a register-branch on 64-bit.
void MacroAssembler::br_null( Register s1, bool a, Predict p, Label& L ) {
  assert_not_delayed();
#ifdef _LP64
  bpr( rc_z, a, p, s1, L );
#else
  tst(s1);
  br ( zero, a, p, L );
#endif
}

void MacroAssembler::br_notnull( Register s1, bool a, Predict p, Label& L ) {
  assert_not_delayed();
#ifdef _LP64
  bpr( rc_nz, a, p, s1, L );
#else
  tst(s1);
  br ( notZero, a, p, L );
#endif
}

void MacroAssembler::br_on_reg_cond( RCondition rc, bool a, Predict p,
                                     Register s1, address d,
                                     relocInfo::relocType rt ) {
  if (VM_Version::v9_instructions_work()) {
    bpr(rc, a, p, s1, d, rt);
  } else {
    tst(s1);
    br(reg_cond_to_cc_cond(rc), a, p, d, rt);
  }
}

void MacroAssembler::br_on_reg_cond( RCondition rc, bool a, Predict p,
                                     Register s1, Label& L ) {
  if (VM_Version::v9_instructions_work()) {
    bpr(rc, a, p, s1, L);
  } else {
    tst(s1);
    br(reg_cond_to_cc_cond(rc), a, p, L);
  }
}


// instruction sequences factored across compiler & interpreter


void MacroAssembler::lcmp( Register Ra_hi, Register Ra_low,
                           Register Rb_hi, Register Rb_low,
                           Register Rresult) {

  Label check_low_parts, done;

  cmp(Ra_hi, Rb_hi );  // compare hi parts
  br(equal, true, pt, check_low_parts);
  delayed()->cmp(Ra_low, Rb_low); // test low parts

  // And, with an unsigned comparison, it does not matter if the numbers
  // are negative or not.
  // E.g., -2 cmp -1: the low parts are 0xfffffffe and 0xffffffff.
  // The second one is bigger (unsignedly).

  // Other notes:  The first move in each triplet can be unconditional
  // (and therefore probably prefetchable).
  // And the equals case for the high part does not need testing,
  // since that triplet is reached only after finding the high halves differ.

  if (VM_Version::v9_instructions_work()) {

                                    mov  (                     -1, Rresult);
    ba( false, done );  delayed()-> movcc(greater, false, icc,  1, Rresult);
  }
  else {
    br(less,    true, pt, done); delayed()-> set(-1, Rresult);
    br(greater, true, pt, done); delayed()-> set( 1, Rresult);
  }

  bind( check_low_parts );

  if (VM_Version::v9_instructions_work()) {
    mov(                               -1, Rresult);
    movcc(equal,           false, icc,  0, Rresult);
    movcc(greaterUnsigned, false, icc,  1, Rresult);
  }
  else {
                                                    set(-1, Rresult);
    br(equal,           true, pt, done); delayed()->set( 0, Rresult);
    br(greaterUnsigned, true, pt, done); delayed()->set( 1, Rresult);
  }
  bind( done );
}

void MacroAssembler::lneg( Register Rhi, Register Rlow ) {
  subcc(  G0, Rlow, Rlow );
  subc(   G0, Rhi,  Rhi  );
}

void MacroAssembler::lshl( Register Rin_high,  Register Rin_low,
                           Register Rcount,
                           Register Rout_high, Register Rout_low,
                           Register Rtemp ) {


  Register Ralt_count = Rtemp;
  Register Rxfer_bits = Rtemp;

  assert( Ralt_count != Rin_high
      &&  Ralt_count != Rin_low
      &&  Ralt_count != Rcount
      &&  Rxfer_bits != Rin_low
      &&  Rxfer_bits != Rin_high
      &&  Rxfer_bits != Rcount
      &&  Rxfer_bits != Rout_low
      &&  Rout_low   != Rin_high,
        "register alias checks");

  Label big_shift, done;

  // This code can be optimized to use the 64 bit shifts in V9.
  // Here we use the 32 bit shifts.

  and3( Rcount,         0x3f,           Rcount);     // take least significant 6 bits
  subcc(Rcount,         31,             Ralt_count);
  br(greater, true, pn, big_shift);
  delayed()->
  dec(Ralt_count);

  // shift < 32 bits, Ralt_count = Rcount-31

  // We get the transfer bits by shifting right by 32-count the low
  // register. This is done by shifting right by 31-count and then by one
  // more to take care of the special (rare) case where count is zero
  // (shifting by 32 would not work).

  neg(  Ralt_count                                 );

  // The order of the next two instructions is critical in the case where
  // Rin and Rout are the same and should not be reversed.

  srl(  Rin_low,        Ralt_count,     Rxfer_bits ); // shift right by 31-count
  if (Rcount != Rout_low) {
    sll(        Rin_low,        Rcount,         Rout_low   ); // low half
  }
  sll(  Rin_high,       Rcount,         Rout_high  );
  if (Rcount == Rout_low) {
    sll(        Rin_low,        Rcount,         Rout_low   ); // low half
  }
  srl(  Rxfer_bits,     1,              Rxfer_bits ); // shift right by one more
  ba (false, done);
  delayed()->
  or3(  Rout_high,      Rxfer_bits,     Rout_high);   // new hi value: or in shifted old hi part and xfer from low

  // shift >= 32 bits, Ralt_count = Rcount-32
  bind(big_shift);
  sll(  Rin_low,        Ralt_count,     Rout_high  );
  clr(  Rout_low                                   );

  bind(done);
}


void MacroAssembler::lshr( Register Rin_high,  Register Rin_low,
                           Register Rcount,
                           Register Rout_high, Register Rout_low,
                           Register Rtemp ) {

  Register Ralt_count = Rtemp;
  Register Rxfer_bits = Rtemp;

  assert( Ralt_count != Rin_high
      &&  Ralt_count != Rin_low
      &&  Ralt_count != Rcount
      &&  Rxfer_bits != Rin_low
      &&  Rxfer_bits != Rin_high
      &&  Rxfer_bits != Rcount
      &&  Rxfer_bits != Rout_high
      &&  Rout_high  != Rin_low,
        "register alias checks");

  Label big_shift, done;

  // This code can be optimized to use the 64 bit shifts in V9.
  // Here we use the 32 bit shifts.

  and3( Rcount,         0x3f,           Rcount);     // take least significant 6 bits
  subcc(Rcount,         31,             Ralt_count);
  br(greater, true, pn, big_shift);
  delayed()->dec(Ralt_count);

  // shift < 32 bits, Ralt_count = Rcount-31

  // We get the transfer bits by shifting left by 32-count the high
  // register. This is done by shifting left by 31-count and then by one
  // more to take care of the special (rare) case where count is zero
  // (shifting by 32 would not work).

  neg(  Ralt_count                                  );
  if (Rcount != Rout_low) {
    srl(        Rin_low,        Rcount,         Rout_low    );
  }

  // The order of the next two instructions is critical in the case where
  // Rin and Rout are the same and should not be reversed.

  sll(  Rin_high,       Ralt_count,     Rxfer_bits  ); // shift left by 31-count
  sra(  Rin_high,       Rcount,         Rout_high   ); // high half
  sll(  Rxfer_bits,     1,              Rxfer_bits  ); // shift left by one more
  if (Rcount == Rout_low) {
    srl(        Rin_low,        Rcount,         Rout_low    );
  }
  ba (false, done);
  delayed()->
  or3(  Rout_low,       Rxfer_bits,     Rout_low    ); // new low value: or shifted old low part and xfer from high

  // shift >= 32 bits, Ralt_count = Rcount-32
  bind(big_shift);

  sra(  Rin_high,       Ralt_count,     Rout_low    );
  sra(  Rin_high,       31,             Rout_high   ); // sign into hi

  bind( done );
}



void MacroAssembler::lushr( Register Rin_high,  Register Rin_low,
                            Register Rcount,
                            Register Rout_high, Register Rout_low,
                            Register Rtemp ) {

  Register Ralt_count = Rtemp;
  Register Rxfer_bits = Rtemp;

  assert( Ralt_count != Rin_high
      &&  Ralt_count != Rin_low
      &&  Ralt_count != Rcount
      &&  Rxfer_bits != Rin_low
      &&  Rxfer_bits != Rin_high
      &&  Rxfer_bits != Rcount
      &&  Rxfer_bits != Rout_high
      &&  Rout_high  != Rin_low,
        "register alias checks");

  Label big_shift, done;

  // This code can be optimized to use the 64 bit shifts in V9.
  // Here we use the 32 bit shifts.

  and3( Rcount,         0x3f,           Rcount);     // take least significant 6 bits
  subcc(Rcount,         31,             Ralt_count);
  br(greater, true, pn, big_shift);
  delayed()->dec(Ralt_count);

  // shift < 32 bits, Ralt_count = Rcount-31

  // We get the transfer bits by shifting left by 32-count the high
  // register. This is done by shifting left by 31-count and then by one
  // more to take care of the special (rare) case where count is zero
  // (shifting by 32 would not work).

  neg(  Ralt_count                                  );
  if (Rcount != Rout_low) {
    srl(        Rin_low,        Rcount,         Rout_low    );
  }

  // The order of the next two instructions is critical in the case where
  // Rin and Rout are the same and should not be reversed.

  sll(  Rin_high,       Ralt_count,     Rxfer_bits  ); // shift left by 31-count
  srl(  Rin_high,       Rcount,         Rout_high   ); // high half
  sll(  Rxfer_bits,     1,              Rxfer_bits  ); // shift left by one more
  if (Rcount == Rout_low) {
    srl(        Rin_low,        Rcount,         Rout_low    );
  }
  ba (false, done);
  delayed()->
  or3(  Rout_low,       Rxfer_bits,     Rout_low    ); // new low value: or shifted old low part and xfer from high

  // shift >= 32 bits, Ralt_count = Rcount-32
  bind(big_shift);

  srl(  Rin_high,       Ralt_count,     Rout_low    );
  clr(  Rout_high                                   );

  bind( done );
}

#ifdef _LP64
void MacroAssembler::lcmp( Register Ra, Register Rb, Register Rresult) {
  cmp(Ra, Rb);
  mov(                       -1, Rresult);
  movcc(equal,   false, xcc,  0, Rresult);
  movcc(greater, false, xcc,  1, Rresult);
}
#endif


void MacroAssembler::float_cmp( bool is_float, int unordered_result,
                                FloatRegister Fa, FloatRegister Fb,
                                Register Rresult) {

  fcmp(is_float ? FloatRegisterImpl::S : FloatRegisterImpl::D, fcc0, Fa, Fb);

  Condition lt = unordered_result == -1 ? f_unorderedOrLess    : f_less;
  Condition eq =                          f_equal;
  Condition gt = unordered_result ==  1 ? f_unorderedOrGreater : f_greater;

  if (VM_Version::v9_instructions_work()) {

    mov(                   -1, Rresult );
    movcc( eq, true, fcc0,  0, Rresult );
    movcc( gt, true, fcc0,  1, Rresult );

  } else {
    Label done;

                                         set( -1, Rresult );
    //fb(lt, true, pn, done); delayed()->set( -1, Rresult );
    fb( eq, true, pn, done);  delayed()->set(  0, Rresult );
    fb( gt, true, pn, done);  delayed()->set(  1, Rresult );

    bind (done);
  }
}


void MacroAssembler::fneg( FloatRegisterImpl::Width w, FloatRegister s, FloatRegister d)
{
  if (VM_Version::v9_instructions_work()) {
    Assembler::fneg(w, s, d);
  } else {
    if (w == FloatRegisterImpl::S) {
      Assembler::fneg(w, s, d);
    } else if (w == FloatRegisterImpl::D) {
      // number() does a sanity check on the alignment.
      assert(((s->encoding(FloatRegisterImpl::D) & 1) == 0) &&
        ((d->encoding(FloatRegisterImpl::D) & 1) == 0), "float register alignment check");

      Assembler::fneg(FloatRegisterImpl::S, s, d);
      Assembler::fmov(FloatRegisterImpl::S, s->successor(), d->successor());
    } else {
      assert(w == FloatRegisterImpl::Q, "Invalid float register width");

      // number() does a sanity check on the alignment.
      assert(((s->encoding(FloatRegisterImpl::D) & 3) == 0) &&
        ((d->encoding(FloatRegisterImpl::D) & 3) == 0), "float register alignment check");

      Assembler::fneg(FloatRegisterImpl::S, s, d);
      Assembler::fmov(FloatRegisterImpl::S, s->successor(), d->successor());
      Assembler::fmov(FloatRegisterImpl::S, s->successor()->successor(), d->successor()->successor());
      Assembler::fmov(FloatRegisterImpl::S, s->successor()->successor()->successor(), d->successor()->successor()->successor());
    }
  }
}

void MacroAssembler::fmov( FloatRegisterImpl::Width w, FloatRegister s, FloatRegister d)
{
  if (VM_Version::v9_instructions_work()) {
    Assembler::fmov(w, s, d);
  } else {
    if (w == FloatRegisterImpl::S) {
      Assembler::fmov(w, s, d);
    } else if (w == FloatRegisterImpl::D) {
      // number() does a sanity check on the alignment.
      assert(((s->encoding(FloatRegisterImpl::D) & 1) == 0) &&
        ((d->encoding(FloatRegisterImpl::D) & 1) == 0), "float register alignment check");

      Assembler::fmov(FloatRegisterImpl::S, s, d);
      Assembler::fmov(FloatRegisterImpl::S, s->successor(), d->successor());
    } else {
      assert(w == FloatRegisterImpl::Q, "Invalid float register width");

      // number() does a sanity check on the alignment.
      assert(((s->encoding(FloatRegisterImpl::D) & 3) == 0) &&
        ((d->encoding(FloatRegisterImpl::D) & 3) == 0), "float register alignment check");

      Assembler::fmov(FloatRegisterImpl::S, s, d);
      Assembler::fmov(FloatRegisterImpl::S, s->successor(), d->successor());
      Assembler::fmov(FloatRegisterImpl::S, s->successor()->successor(), d->successor()->successor());
      Assembler::fmov(FloatRegisterImpl::S, s->successor()->successor()->successor(), d->successor()->successor()->successor());
    }
  }
}

void MacroAssembler::fabs( FloatRegisterImpl::Width w, FloatRegister s, FloatRegister d)
{
  if (VM_Version::v9_instructions_work()) {
    Assembler::fabs(w, s, d);
  } else {
    if (w == FloatRegisterImpl::S) {
      Assembler::fabs(w, s, d);
    } else if (w == FloatRegisterImpl::D) {
      // number() does a sanity check on the alignment.
      assert(((s->encoding(FloatRegisterImpl::D) & 1) == 0) &&
        ((d->encoding(FloatRegisterImpl::D) & 1) == 0), "float register alignment check");

      Assembler::fabs(FloatRegisterImpl::S, s, d);
      Assembler::fmov(FloatRegisterImpl::S, s->successor(), d->successor());
    } else {
      assert(w == FloatRegisterImpl::Q, "Invalid float register width");

      // number() does a sanity check on the alignment.
      assert(((s->encoding(FloatRegisterImpl::D) & 3) == 0) &&
       ((d->encoding(FloatRegisterImpl::D) & 3) == 0), "float register alignment check");

      Assembler::fabs(FloatRegisterImpl::S, s, d);
      Assembler::fmov(FloatRegisterImpl::S, s->successor(), d->successor());
      Assembler::fmov(FloatRegisterImpl::S, s->successor()->successor(), d->successor()->successor());
      Assembler::fmov(FloatRegisterImpl::S, s->successor()->successor()->successor(), d->successor()->successor()->successor());
    }
  }
}

void MacroAssembler::save_all_globals_into_locals() {
  mov(G1,L1);
  mov(G2,L2);
  mov(G3,L3);
  mov(G4,L4);
  mov(G5,L5);
  mov(G6,L6);
  mov(G7,L7);
}

void MacroAssembler::restore_globals_from_locals() {
  mov(L1,G1);
  mov(L2,G2);
  mov(L3,G3);
  mov(L4,G4);
  mov(L5,G5);
  mov(L6,G6);
  mov(L7,G7);
}

// Use for 64 bit operation.
void MacroAssembler::casx_under_lock(Register top_ptr_reg, Register top_reg, Register ptr_reg, address lock_addr, bool use_call_vm)
{
  // store ptr_reg as the new top value
#ifdef _LP64
  casx(top_ptr_reg, top_reg, ptr_reg);
#else
  cas_under_lock(top_ptr_reg, top_reg, ptr_reg, lock_addr, use_call_vm);
#endif // _LP64
}

// [RGV] This routine does not handle 64 bit operations.
//       use casx_under_lock() or casx directly!!!
void MacroAssembler::cas_under_lock(Register top_ptr_reg, Register top_reg, Register ptr_reg, address lock_addr, bool use_call_vm)
{
  // store ptr_reg as the new top value
  if (VM_Version::v9_instructions_work()) {
    cas(top_ptr_reg, top_reg, ptr_reg);
  } else {

    // If the register is not an out nor global, it is not visible
    // after the save.  Allocate a register for it, save its
    // value in the register save area (the save may not flush
    // registers to the save area).

    Register top_ptr_reg_after_save;
    Register top_reg_after_save;
    Register ptr_reg_after_save;

    if (top_ptr_reg->is_out() || top_ptr_reg->is_global()) {
      top_ptr_reg_after_save = top_ptr_reg->after_save();
    } else {
      Address reg_save_addr = top_ptr_reg->address_in_saved_window();
      top_ptr_reg_after_save = L0;
      st(top_ptr_reg, reg_save_addr);
    }

    if (top_reg->is_out() || top_reg->is_global()) {
      top_reg_after_save = top_reg->after_save();
    } else {
      Address reg_save_addr = top_reg->address_in_saved_window();
      top_reg_after_save = L1;
      st(top_reg, reg_save_addr);
    }

    if (ptr_reg->is_out() || ptr_reg->is_global()) {
      ptr_reg_after_save = ptr_reg->after_save();
    } else {
      Address reg_save_addr = ptr_reg->address_in_saved_window();
      ptr_reg_after_save = L2;
      st(ptr_reg, reg_save_addr);
    }

    const Register& lock_reg = L3;
    const Register& lock_ptr_reg = L4;
    const Register& value_reg = L5;
    const Register& yield_reg = L6;
    const Register& yieldall_reg = L7;

    save_frame();

    if (top_ptr_reg_after_save == L0) {
      ld(top_ptr_reg->address_in_saved_window().after_save(), top_ptr_reg_after_save);
    }

    if (top_reg_after_save == L1) {
      ld(top_reg->address_in_saved_window().after_save(), top_reg_after_save);
    }

    if (ptr_reg_after_save == L2) {
      ld(ptr_reg->address_in_saved_window().after_save(), ptr_reg_after_save);
    }

    Label(retry_get_lock);
    Label(not_same);
    Label(dont_yield);

    assert(lock_addr, "lock_address should be non null for v8");
    set((intptr_t)lock_addr, lock_ptr_reg);
    // Initialize yield counter
    mov(G0,yield_reg);
    mov(G0, yieldall_reg);
    set(StubRoutines::Sparc::locked, lock_reg);

    bind(retry_get_lock);
    cmp(yield_reg, V8AtomicOperationUnderLockSpinCount);
    br(Assembler::less, false, Assembler::pt, dont_yield);
    delayed()->nop();

    if(use_call_vm) {
      Untested("Need to verify global reg consistancy");
      call_VM(noreg, CAST_FROM_FN_PTR(address, SharedRuntime::yield_all), yieldall_reg);
    } else {
      // Save the regs and make space for a C call
      save(SP, -96, SP);
      save_all_globals_into_locals();
      call(CAST_FROM_FN_PTR(address,os::yield_all));
      delayed()->mov(yieldall_reg, O0);
      restore_globals_from_locals();
      restore();
    }

    // reset the counter
    mov(G0,yield_reg);
    add(yieldall_reg, 1, yieldall_reg);

    bind(dont_yield);
    // try to get lock
    swap(lock_ptr_reg, 0, lock_reg);

    // did we get the lock?
    cmp(lock_reg, StubRoutines::Sparc::unlocked);
    br(Assembler::notEqual, true, Assembler::pn, retry_get_lock);
    delayed()->add(yield_reg,1,yield_reg);

    // yes, got lock.  do we have the same top?
    ld(top_ptr_reg_after_save, 0, value_reg);
    cmp(value_reg, top_reg_after_save);
    br(Assembler::notEqual, false, Assembler::pn, not_same);
    delayed()->nop();

    // yes, same top.
    st(ptr_reg_after_save, top_ptr_reg_after_save, 0);
    membar(Assembler::StoreStore);

    bind(not_same);
    mov(value_reg, ptr_reg_after_save);
    st(lock_reg, lock_ptr_reg, 0); // unlock

    restore();
  }
}

void MacroAssembler::biased_locking_enter(Register obj_reg, Register mark_reg, Register temp_reg,
                                          Label& done, Label* slow_case,
                                          BiasedLockingCounters* counters) {
  assert(UseBiasedLocking, "why call this otherwise?");

  if (PrintBiasedLockingStatistics) {
    assert_different_registers(obj_reg, mark_reg, temp_reg, O7);
    if (counters == NULL)
      counters = BiasedLocking::counters();
  }

  Label cas_label;

  // Biased locking
  // See whether the lock is currently biased toward our thread and
  // whether the epoch is still valid
  // Note that the runtime guarantees sufficient alignment of JavaThread
  // pointers to allow age to be placed into low bits
  assert(markOopDesc::age_shift == markOopDesc::lock_bits + markOopDesc::biased_lock_bits, "biased locking makes assumptions about bit layout");
  and3(mark_reg, markOopDesc::biased_lock_mask_in_place, temp_reg);
  cmp(temp_reg, markOopDesc::biased_lock_pattern);
  brx(Assembler::notEqual, false, Assembler::pn, cas_label);
  delayed()->nop();

  load_klass(obj_reg, temp_reg);
  ld_ptr(Address(temp_reg, 0, Klass::prototype_header_offset_in_bytes() + klassOopDesc::klass_part_offset_in_bytes()), temp_reg);
  or3(G2_thread, temp_reg, temp_reg);
  xor3(mark_reg, temp_reg, temp_reg);
  andcc(temp_reg, ~((int) markOopDesc::age_mask_in_place), temp_reg);
  if (counters != NULL) {
    cond_inc(Assembler::equal, (address) counters->biased_lock_entry_count_addr(), mark_reg, temp_reg);
    // Reload mark_reg as we may need it later
    ld_ptr(Address(obj_reg, 0, oopDesc::mark_offset_in_bytes()), mark_reg);
  }
  brx(Assembler::equal, true, Assembler::pt, done);
  delayed()->nop();

  Label try_revoke_bias;
  Label try_rebias;
  Address mark_addr = Address(obj_reg, 0, oopDesc::mark_offset_in_bytes());
  assert(mark_addr.disp() == 0, "cas must take a zero displacement");

  // At this point we know that the header has the bias pattern and
  // that we are not the bias owner in the current epoch. We need to
  // figure out more details about the state of the header in order to
  // know what operations can be legally performed on the object's
  // header.

  // If the low three bits in the xor result aren't clear, that means
  // the prototype header is no longer biased and we have to revoke
  // the bias on this object.
  btst(markOopDesc::biased_lock_mask_in_place, temp_reg);
  brx(Assembler::notZero, false, Assembler::pn, try_revoke_bias);

  // Biasing is still enabled for this data type. See whether the
  // epoch of the current bias is still valid, meaning that the epoch
  // bits of the mark word are equal to the epoch bits of the
  // prototype header. (Note that the prototype header's epoch bits
  // only change at a safepoint.) If not, attempt to rebias the object
  // toward the current thread. Note that we must be absolutely sure
  // that the current epoch is invalid in order to do this because
  // otherwise the manipulations it performs on the mark word are
  // illegal.
  delayed()->btst(markOopDesc::epoch_mask_in_place, temp_reg);
  brx(Assembler::notZero, false, Assembler::pn, try_rebias);

  // The epoch of the current bias is still valid but we know nothing
  // about the owner; it might be set or it might be clear. Try to
  // acquire the bias of the object using an atomic operation. If this
  // fails we will go in to the runtime to revoke the object's bias.
  // Note that we first construct the presumed unbiased header so we
  // don't accidentally blow away another thread's valid bias.
  delayed()->and3(mark_reg,
                  markOopDesc::biased_lock_mask_in_place | markOopDesc::age_mask_in_place | markOopDesc::epoch_mask_in_place,
                  mark_reg);
  or3(G2_thread, mark_reg, temp_reg);
  casx_under_lock(mark_addr.base(), mark_reg, temp_reg,
                  (address)StubRoutines::Sparc::atomic_memory_operation_lock_addr());
  // If the biasing toward our thread failed, this means that
  // another thread succeeded in biasing it toward itself and we
  // need to revoke that bias. The revocation will occur in the
  // interpreter runtime in the slow case.
  cmp(mark_reg, temp_reg);
  if (counters != NULL) {
    cond_inc(Assembler::zero, (address) counters->anonymously_biased_lock_entry_count_addr(), mark_reg, temp_reg);
  }
  if (slow_case != NULL) {
    brx(Assembler::notEqual, true, Assembler::pn, *slow_case);
    delayed()->nop();
  }
  br(Assembler::always, false, Assembler::pt, done);
  delayed()->nop();

  bind(try_rebias);
  // At this point we know the epoch has expired, meaning that the
  // current "bias owner", if any, is actually invalid. Under these
  // circumstances _only_, we are allowed to use the current header's
  // value as the comparison value when doing the cas to acquire the
  // bias in the current epoch. In other words, we allow transfer of
  // the bias from one thread to another directly in this situation.
  //
  // FIXME: due to a lack of registers we currently blow away the age
  // bits in this situation. Should attempt to preserve them.
  load_klass(obj_reg, temp_reg);
  ld_ptr(Address(temp_reg, 0, Klass::prototype_header_offset_in_bytes() + klassOopDesc::klass_part_offset_in_bytes()), temp_reg);
  or3(G2_thread, temp_reg, temp_reg);
  casx_under_lock(mark_addr.base(), mark_reg, temp_reg,
                  (address)StubRoutines::Sparc::atomic_memory_operation_lock_addr());
  // If the biasing toward our thread failed, this means that
  // another thread succeeded in biasing it toward itself and we
  // need to revoke that bias. The revocation will occur in the
  // interpreter runtime in the slow case.
  cmp(mark_reg, temp_reg);
  if (counters != NULL) {
    cond_inc(Assembler::zero, (address) counters->rebiased_lock_entry_count_addr(), mark_reg, temp_reg);
  }
  if (slow_case != NULL) {
    brx(Assembler::notEqual, true, Assembler::pn, *slow_case);
    delayed()->nop();
  }
  br(Assembler::always, false, Assembler::pt, done);
  delayed()->nop();

  bind(try_revoke_bias);
  // The prototype mark in the klass doesn't have the bias bit set any
  // more, indicating that objects of this data type are not supposed
  // to be biased any more. We are going to try to reset the mark of
  // this object to the prototype value and fall through to the
  // CAS-based locking scheme. Note that if our CAS fails, it means
  // that another thread raced us for the privilege of revoking the
  // bias of this particular object, so it's okay to continue in the
  // normal locking code.
  //
  // FIXME: due to a lack of registers we currently blow away the age
  // bits in this situation. Should attempt to preserve them.
  load_klass(obj_reg, temp_reg);
  ld_ptr(Address(temp_reg, 0, Klass::prototype_header_offset_in_bytes() + klassOopDesc::klass_part_offset_in_bytes()), temp_reg);
  casx_under_lock(mark_addr.base(), mark_reg, temp_reg,
                  (address)StubRoutines::Sparc::atomic_memory_operation_lock_addr());
  // Fall through to the normal CAS-based lock, because no matter what
  // the result of the above CAS, some thread must have succeeded in
  // removing the bias bit from the object's header.
  if (counters != NULL) {
    cmp(mark_reg, temp_reg);
    cond_inc(Assembler::zero, (address) counters->revoked_lock_entry_count_addr(), mark_reg, temp_reg);
  }

  bind(cas_label);
}

void MacroAssembler::biased_locking_exit (Address mark_addr, Register temp_reg, Label& done,
                                          bool allow_delay_slot_filling) {
  // Check for biased locking unlock case, which is a no-op
  // Note: we do not have to check the thread ID for two reasons.
  // First, the interpreter checks for IllegalMonitorStateException at
  // a higher level. Second, if the bias was revoked while we held the
  // lock, the object could not be rebiased toward another thread, so
  // the bias bit would be clear.
  ld_ptr(mark_addr, temp_reg);
  and3(temp_reg, markOopDesc::biased_lock_mask_in_place, temp_reg);
  cmp(temp_reg, markOopDesc::biased_lock_pattern);
  brx(Assembler::equal, allow_delay_slot_filling, Assembler::pt, done);
  delayed();
  if (!allow_delay_slot_filling) {
    nop();
  }
}


// CASN -- 32-64 bit switch hitter similar to the synthetic CASN provided by
// Solaris/SPARC's "as".  Another apt name would be cas_ptr()

void MacroAssembler::casn (Register addr_reg, Register cmp_reg, Register set_reg ) {
  casx_under_lock (addr_reg, cmp_reg, set_reg, (address)StubRoutines::Sparc::atomic_memory_operation_lock_addr()) ;
}



// compiler_lock_object() and compiler_unlock_object() are direct transliterations
// of i486.ad fast_lock() and fast_unlock().  See those methods for detailed comments.
// The code could be tightened up considerably.
//
// box->dhw disposition - post-conditions at DONE_LABEL.
// -   Successful inflated lock:  box->dhw != 0.
//     Any non-zero value suffices.
//     Consider G2_thread, rsp, boxReg, or unused_mark()
// -   Successful Stack-lock: box->dhw == mark.
//     box->dhw must contain the displaced mark word value
// -   Failure -- icc.ZFlag == 0 and box->dhw is undefined.
//     The slow-path fast_enter() and slow_enter() operators
//     are responsible for setting box->dhw = NonZero (typically ::unused_mark).
// -   Biased: box->dhw is undefined
//
// SPARC refworkload performance - specifically jetstream and scimark - are
// extremely sensitive to the size of the code emitted by compiler_lock_object
// and compiler_unlock_object.  Critically, the key factor is code size, not path
// length.  (Simply experiments to pad CLO with unexecuted NOPs demonstrte the
// effect).


void MacroAssembler::compiler_lock_object(Register Roop, Register Rmark, Register Rbox, Register Rscratch,
                                          BiasedLockingCounters* counters) {
   Address mark_addr(Roop, 0, oopDesc::mark_offset_in_bytes());

   verify_oop(Roop);
   Label done ;

   if (counters != NULL) {
     inc_counter((address) counters->total_entry_count_addr(), Rmark, Rscratch);
   }

   if (EmitSync & 1) {
     mov    (3, Rscratch) ;
     st_ptr (Rscratch, Rbox, BasicLock::displaced_header_offset_in_bytes());
     cmp    (SP, G0) ;
     return ;
   }

   if (EmitSync & 2) {

     // Fetch object's markword
     ld_ptr(mark_addr, Rmark);

     if (UseBiasedLocking) {
        biased_locking_enter(Roop, Rmark, Rscratch, done, NULL, counters);
     }

     // Save Rbox in Rscratch to be used for the cas operation
     mov(Rbox, Rscratch);

     // set Rmark to markOop | markOopDesc::unlocked_value
     or3(Rmark, markOopDesc::unlocked_value, Rmark);

     // Initialize the box.  (Must happen before we update the object mark!)
     st_ptr(Rmark, Rbox, BasicLock::displaced_header_offset_in_bytes());

     // compare object markOop with Rmark and if equal exchange Rscratch with object markOop
     assert(mark_addr.disp() == 0, "cas must take a zero displacement");
     casx_under_lock(mark_addr.base(), Rmark, Rscratch,
        (address)StubRoutines::Sparc::atomic_memory_operation_lock_addr());

     // if compare/exchange succeeded we found an unlocked object and we now have locked it
     // hence we are done
     cmp(Rmark, Rscratch);
#ifdef _LP64
     sub(Rscratch, STACK_BIAS, Rscratch);
#endif
     brx(Assembler::equal, false, Assembler::pt, done);
     delayed()->sub(Rscratch, SP, Rscratch);  //pull next instruction into delay slot

     // we did not find an unlocked object so see if this is a recursive case
     // sub(Rscratch, SP, Rscratch);
     assert(os::vm_page_size() > 0xfff, "page size too small - change the constant");
     andcc(Rscratch, 0xfffff003, Rscratch);
     st_ptr(Rscratch, Rbox, BasicLock::displaced_header_offset_in_bytes());
     bind (done) ;
     return ;
   }

   Label Egress ;

   if (EmitSync & 256) {
      Label IsInflated ;

      ld_ptr (mark_addr, Rmark);           // fetch obj->mark
      // Triage: biased, stack-locked, neutral, inflated
      if (UseBiasedLocking) {
        biased_locking_enter(Roop, Rmark, Rscratch, done, NULL, counters);
        // Invariant: if control reaches this point in the emitted stream
        // then Rmark has not been modified.
      }

      // Store mark into displaced mark field in the on-stack basic-lock "box"
      // Critically, this must happen before the CAS
      // Maximize the ST-CAS distance to minimize the ST-before-CAS penalty.
      st_ptr (Rmark, Rbox, BasicLock::displaced_header_offset_in_bytes());
      andcc  (Rmark, 2, G0) ;
      brx    (Assembler::notZero, false, Assembler::pn, IsInflated) ;
      delayed() ->

      // Try stack-lock acquisition.
      // Beware: the 1st instruction is in a delay slot
      mov    (Rbox,  Rscratch);
      or3    (Rmark, markOopDesc::unlocked_value, Rmark);
      assert (mark_addr.disp() == 0, "cas must take a zero displacement");
      casn   (mark_addr.base(), Rmark, Rscratch) ;
      cmp    (Rmark, Rscratch);
      brx    (Assembler::equal, false, Assembler::pt, done);
      delayed()->sub(Rscratch, SP, Rscratch);

      // Stack-lock attempt failed - check for recursive stack-lock.
      // See the comments below about how we might remove this case.
#ifdef _LP64
      sub    (Rscratch, STACK_BIAS, Rscratch);
#endif
      assert(os::vm_page_size() > 0xfff, "page size too small - change the constant");
      andcc  (Rscratch, 0xfffff003, Rscratch);
      br     (Assembler::always, false, Assembler::pt, done) ;
      delayed()-> st_ptr (Rscratch, Rbox, BasicLock::displaced_header_offset_in_bytes());

      bind   (IsInflated) ;
      if (EmitSync & 64) {
         // If m->owner != null goto IsLocked
         // Pessimistic form: Test-and-CAS vs CAS
         // The optimistic form avoids RTS->RTO cache line upgrades.
         ld_ptr (Address (Rmark, 0, ObjectMonitor::owner_offset_in_bytes()-2), Rscratch) ;
         andcc  (Rscratch, Rscratch, G0) ;
         brx    (Assembler::notZero, false, Assembler::pn, done) ;
         delayed()->nop() ;
         // m->owner == null : it's unlocked.
      }

      // Try to CAS m->owner from null to Self
      // Invariant: if we acquire the lock then _recursions should be 0.
      add    (Rmark, ObjectMonitor::owner_offset_in_bytes()-2, Rmark) ;
      mov    (G2_thread, Rscratch) ;
      casn   (Rmark, G0, Rscratch) ;
      cmp    (Rscratch, G0) ;
      // Intentional fall-through into done
   } else {
      // Aggressively avoid the Store-before-CAS penalty
      // Defer the store into box->dhw until after the CAS
      Label IsInflated, Recursive ;

// Anticipate CAS -- Avoid RTS->RTO upgrade
// prefetch (mark_addr, Assembler::severalWritesAndPossiblyReads) ;

      ld_ptr (mark_addr, Rmark);           // fetch obj->mark
      // Triage: biased, stack-locked, neutral, inflated

      if (UseBiasedLocking) {
        biased_locking_enter(Roop, Rmark, Rscratch, done, NULL, counters);
        // Invariant: if control reaches this point in the emitted stream
        // then Rmark has not been modified.
      }
      andcc  (Rmark, 2, G0) ;
      brx    (Assembler::notZero, false, Assembler::pn, IsInflated) ;
      delayed()->                         // Beware - dangling delay-slot

      // Try stack-lock acquisition.
      // Transiently install BUSY (0) encoding in the mark word.
      // if the CAS of 0 into the mark was successful then we execute:
      //   ST box->dhw  = mark   -- save fetched mark in on-stack basiclock box
      //   ST obj->mark = box    -- overwrite transient 0 value
      // This presumes TSO, of course.

      mov    (0, Rscratch) ;
      or3    (Rmark, markOopDesc::unlocked_value, Rmark);
      assert (mark_addr.disp() == 0, "cas must take a zero displacement");
      casn   (mark_addr.base(), Rmark, Rscratch) ;
// prefetch (mark_addr, Assembler::severalWritesAndPossiblyReads) ;
      cmp    (Rscratch, Rmark) ;
      brx    (Assembler::notZero, false, Assembler::pn, Recursive) ;
      delayed() ->
        st_ptr (Rmark, Rbox, BasicLock::displaced_header_offset_in_bytes());
      if (counters != NULL) {
        cond_inc(Assembler::equal, (address) counters->fast_path_entry_count_addr(), Rmark, Rscratch);
      }
      br     (Assembler::always, false, Assembler::pt, done);
      delayed() ->
        st_ptr (Rbox, mark_addr) ;

      bind   (Recursive) ;
      // Stack-lock attempt failed - check for recursive stack-lock.
      // Tests show that we can remove the recursive case with no impact
      // on refworkload 0.83.  If we need to reduce the size of the code
      // emitted by compiler_lock_object() the recursive case is perfect
      // candidate.
      //
      // A more extreme idea is to always inflate on stack-lock recursion.
      // This lets us eliminate the recursive checks in compiler_lock_object
      // and compiler_unlock_object and the (box->dhw == 0) encoding.
      // A brief experiment - requiring changes to synchronizer.cpp, interpreter,
      // and showed a performance *increase*.  In the same experiment I eliminated
      // the fast-path stack-lock code from the interpreter and always passed
      // control to the "slow" operators in synchronizer.cpp.

      // RScratch contains the fetched obj->mark value from the failed CASN.
#ifdef _LP64
      sub    (Rscratch, STACK_BIAS, Rscratch);
#endif
      sub(Rscratch, SP, Rscratch);
      assert(os::vm_page_size() > 0xfff, "page size too small - change the constant");
      andcc  (Rscratch, 0xfffff003, Rscratch);
      if (counters != NULL) {
        // Accounting needs the Rscratch register
        st_ptr (Rscratch, Rbox, BasicLock::displaced_header_offset_in_bytes());
        cond_inc(Assembler::equal, (address) counters->fast_path_entry_count_addr(), Rmark, Rscratch);
        br     (Assembler::always, false, Assembler::pt, done) ;
        delayed()->nop() ;
      } else {
        br     (Assembler::always, false, Assembler::pt, done) ;
        delayed()-> st_ptr (Rscratch, Rbox, BasicLock::displaced_header_offset_in_bytes());
      }

      bind   (IsInflated) ;
      if (EmitSync & 64) {
         // If m->owner != null goto IsLocked
         // Test-and-CAS vs CAS
         // Pessimistic form avoids futile (doomed) CAS attempts
         // The optimistic form avoids RTS->RTO cache line upgrades.
         ld_ptr (Address (Rmark, 0, ObjectMonitor::owner_offset_in_bytes()-2), Rscratch) ;
         andcc  (Rscratch, Rscratch, G0) ;
         brx    (Assembler::notZero, false, Assembler::pn, done) ;
         delayed()->nop() ;
         // m->owner == null : it's unlocked.
      }

      // Try to CAS m->owner from null to Self
      // Invariant: if we acquire the lock then _recursions should be 0.
      add    (Rmark, ObjectMonitor::owner_offset_in_bytes()-2, Rmark) ;
      mov    (G2_thread, Rscratch) ;
      casn   (Rmark, G0, Rscratch) ;
      cmp    (Rscratch, G0) ;
      // ST box->displaced_header = NonZero.
      // Any non-zero value suffices:
      //    unused_mark(), G2_thread, RBox, RScratch, rsp, etc.
      st_ptr (Rbox, Rbox, BasicLock::displaced_header_offset_in_bytes());
      // Intentional fall-through into done
   }

   bind   (done) ;
}

void MacroAssembler::compiler_unlock_object(Register Roop, Register Rmark, Register Rbox, Register Rscratch) {
   Address mark_addr(Roop, 0, oopDesc::mark_offset_in_bytes());

   Label done ;

   if (EmitSync & 4) {
     cmp  (SP, G0) ;
     return ;
   }

   if (EmitSync & 8) {
     if (UseBiasedLocking) {
        biased_locking_exit(mark_addr, Rscratch, done);
     }

     // Test first if it is a fast recursive unlock
     ld_ptr(Rbox, BasicLock::displaced_header_offset_in_bytes(), Rmark);
     cmp(Rmark, G0);
     brx(Assembler::equal, false, Assembler::pt, done);
     delayed()->nop();

     // Check if it is still a light weight lock, this is is true if we see
     // the stack address of the basicLock in the markOop of the object
     assert(mark_addr.disp() == 0, "cas must take a zero displacement");
     casx_under_lock(mark_addr.base(), Rbox, Rmark,
       (address)StubRoutines::Sparc::atomic_memory_operation_lock_addr());
     br (Assembler::always, false, Assembler::pt, done);
     delayed()->cmp(Rbox, Rmark);
     bind (done) ;
     return ;
   }

   // Beware ... If the aggregate size of the code emitted by CLO and CUO is
   // is too large performance rolls abruptly off a cliff.
   // This could be related to inlining policies, code cache management, or
   // I$ effects.
   Label LStacked ;

   if (UseBiasedLocking) {
      // TODO: eliminate redundant LDs of obj->mark
      biased_locking_exit(mark_addr, Rscratch, done);
   }

   ld_ptr (Roop, oopDesc::mark_offset_in_bytes(), Rmark) ;
   ld_ptr (Rbox, BasicLock::displaced_header_offset_in_bytes(), Rscratch);
   andcc  (Rscratch, Rscratch, G0);
   brx    (Assembler::zero, false, Assembler::pn, done);
   delayed()-> nop() ;      // consider: relocate fetch of mark, above, into this DS
   andcc  (Rmark, 2, G0) ;
   brx    (Assembler::zero, false, Assembler::pt, LStacked) ;
   delayed()-> nop() ;

   // It's inflated
   // Conceptually we need a #loadstore|#storestore "release" MEMBAR before
   // the ST of 0 into _owner which releases the lock.  This prevents loads
   // and stores within the critical section from reordering (floating)
   // past the store that releases the lock.  But TSO is a strong memory model
   // and that particular flavor of barrier is a noop, so we can safely elide it.
   // Note that we use 1-0 locking by default for the inflated case.  We
   // close the resultant (and rare) race by having contented threads in
   // monitorenter periodically poll _owner.
   ld_ptr (Address(Rmark, 0, ObjectMonitor::owner_offset_in_bytes()-2), Rscratch) ;
   ld_ptr (Address(Rmark, 0, ObjectMonitor::recursions_offset_in_bytes()-2), Rbox) ;
   xor3   (Rscratch, G2_thread, Rscratch) ;
   orcc   (Rbox, Rscratch, Rbox) ;
   brx    (Assembler::notZero, false, Assembler::pn, done) ;
   delayed()->
   ld_ptr (Address (Rmark, 0, ObjectMonitor::EntryList_offset_in_bytes()-2), Rscratch) ;
   ld_ptr (Address (Rmark, 0, ObjectMonitor::cxq_offset_in_bytes()-2), Rbox) ;
   orcc   (Rbox, Rscratch, G0) ;
   if (EmitSync & 65536) {
      Label LSucc ;
      brx    (Assembler::notZero, false, Assembler::pn, LSucc) ;
      delayed()->nop() ;
      br     (Assembler::always, false, Assembler::pt, done) ;
      delayed()->
      st_ptr (G0, Address (Rmark, 0, ObjectMonitor::owner_offset_in_bytes()-2)) ;

      bind   (LSucc) ;
      st_ptr (G0, Address (Rmark, 0, ObjectMonitor::owner_offset_in_bytes()-2)) ;
      if (os::is_MP()) { membar (StoreLoad) ; }
      ld_ptr (Address (Rmark, 0, ObjectMonitor::succ_offset_in_bytes()-2), Rscratch) ;
      andcc  (Rscratch, Rscratch, G0) ;
      brx    (Assembler::notZero, false, Assembler::pt, done) ;
      delayed()-> andcc (G0, G0, G0) ;
      add    (Rmark, ObjectMonitor::owner_offset_in_bytes()-2, Rmark) ;
      mov    (G2_thread, Rscratch) ;
      casn   (Rmark, G0, Rscratch) ;
      cmp    (Rscratch, G0) ;
      // invert icc.zf and goto done
      brx    (Assembler::notZero, false, Assembler::pt, done) ;
      delayed() -> cmp (G0, G0) ;
      br     (Assembler::always, false, Assembler::pt, done);
      delayed() -> cmp (G0, 1) ;
   } else {
      brx    (Assembler::notZero, false, Assembler::pn, done) ;
      delayed()->nop() ;
      br     (Assembler::always, false, Assembler::pt, done) ;
      delayed()->
      st_ptr (G0, Address (Rmark, 0, ObjectMonitor::owner_offset_in_bytes()-2)) ;
   }

   bind   (LStacked) ;
   // Consider: we could replace the expensive CAS in the exit
   // path with a simple ST of the displaced mark value fetched from
   // the on-stack basiclock box.  That admits a race where a thread T2
   // in the slow lock path -- inflating with monitor M -- could race a
   // thread T1 in the fast unlock path, resulting in a missed wakeup for T2.
   // More precisely T1 in the stack-lock unlock path could "stomp" the
   // inflated mark value M installed by T2, resulting in an orphan
   // object monitor M and T2 becoming stranded.  We can remedy that situation
   // by having T2 periodically poll the object's mark word using timed wait
   // operations.  If T2 discovers that a stomp has occurred it vacates
   // the monitor M and wakes any other threads stranded on the now-orphan M.
   // In addition the monitor scavenger, which performs deflation,
   // would also need to check for orpan monitors and stranded threads.
   //
   // Finally, inflation is also used when T2 needs to assign a hashCode
   // to O and O is stack-locked by T1.  The "stomp" race could cause
   // an assigned hashCode value to be lost.  We can avoid that condition
   // and provide the necessary hashCode stability invariants by ensuring
   // that hashCode generation is idempotent between copying GCs.
   // For example we could compute the hashCode of an object O as
   // O's heap address XOR some high quality RNG value that is refreshed
   // at GC-time.  The monitor scavenger would install the hashCode
   // found in any orphan monitors.  Again, the mechanism admits a
   // lost-update "stomp" WAW race but detects and recovers as needed.
   //
   // A prototype implementation showed excellent results, although
   // the scavenger and timeout code was rather involved.

   casn   (mark_addr.base(), Rbox, Rscratch) ;
   cmp    (Rbox, Rscratch);
   // Intentional fall through into done ...

   bind   (done) ;
}



void MacroAssembler::print_CPU_state() {
  // %%%%% need to implement this
}

void MacroAssembler::verify_FPU(int stack_depth, const char* s) {
  // %%%%% need to implement this
}

void MacroAssembler::push_IU_state() {
  // %%%%% need to implement this
}


void MacroAssembler::pop_IU_state() {
  // %%%%% need to implement this
}


void MacroAssembler::push_FPU_state() {
  // %%%%% need to implement this
}


void MacroAssembler::pop_FPU_state() {
  // %%%%% need to implement this
}


void MacroAssembler::push_CPU_state() {
  // %%%%% need to implement this
}


void MacroAssembler::pop_CPU_state() {
  // %%%%% need to implement this
}



void MacroAssembler::verify_tlab() {
#ifdef ASSERT
  if (UseTLAB && VerifyOops) {
    Label next, next2, ok;
    Register t1 = L0;
    Register t2 = L1;
    Register t3 = L2;

    save_frame(0);
    ld_ptr(G2_thread, in_bytes(JavaThread::tlab_top_offset()), t1);
    ld_ptr(G2_thread, in_bytes(JavaThread::tlab_start_offset()), t2);
    or3(t1, t2, t3);
    cmp(t1, t2);
    br(Assembler::greaterEqual, false, Assembler::pn, next);
    delayed()->nop();
    stop("assert(top >= start)");
    should_not_reach_here();

    bind(next);
    ld_ptr(G2_thread, in_bytes(JavaThread::tlab_top_offset()), t1);
    ld_ptr(G2_thread, in_bytes(JavaThread::tlab_end_offset()), t2);
    or3(t3, t2, t3);
    cmp(t1, t2);
    br(Assembler::lessEqual, false, Assembler::pn, next2);
    delayed()->nop();
    stop("assert(top <= end)");
    should_not_reach_here();

    bind(next2);
    and3(t3, MinObjAlignmentInBytesMask, t3);
    cmp(t3, 0);
    br(Assembler::lessEqual, false, Assembler::pn, ok);
    delayed()->nop();
    stop("assert(aligned)");
    should_not_reach_here();

    bind(ok);
    restore();
  }
#endif
}


void MacroAssembler::eden_allocate(
  Register obj,                        // result: pointer to object after successful allocation
  Register var_size_in_bytes,          // object size in bytes if unknown at compile time; invalid otherwise
  int      con_size_in_bytes,          // object size in bytes if   known at compile time
  Register t1,                         // temp register
  Register t2,                         // temp register
  Label&   slow_case                   // continuation point if fast allocation fails
){
  // make sure arguments make sense
  assert_different_registers(obj, var_size_in_bytes, t1, t2);
  assert(0 <= con_size_in_bytes && Assembler::is_simm13(con_size_in_bytes), "illegal object size");
  assert((con_size_in_bytes & MinObjAlignmentInBytesMask) == 0, "object size is not multiple of alignment");

  if (CMSIncrementalMode || !Universe::heap()->supports_inline_contig_alloc()) {
    // No allocation in the shared eden.
    br(Assembler::always, false, Assembler::pt, slow_case);
    delayed()->nop();
  } else {
    // get eden boundaries
    // note: we need both top & top_addr!
    const Register top_addr = t1;
    const Register end      = t2;

    CollectedHeap* ch = Universe::heap();
    set((intx)ch->top_addr(), top_addr);
    intx delta = (intx)ch->end_addr() - (intx)ch->top_addr();
    ld_ptr(top_addr, delta, end);
    ld_ptr(top_addr, 0, obj);

    // try to allocate
    Label retry;
    bind(retry);
#ifdef ASSERT
    // make sure eden top is properly aligned
    {
      Label L;
      btst(MinObjAlignmentInBytesMask, obj);
      br(Assembler::zero, false, Assembler::pt, L);
      delayed()->nop();
      stop("eden top is not properly aligned");
      bind(L);
    }
#endif // ASSERT
    const Register free = end;
    sub(end, obj, free);                                   // compute amount of free space
    if (var_size_in_bytes->is_valid()) {
      // size is unknown at compile time
      cmp(free, var_size_in_bytes);
      br(Assembler::lessUnsigned, false, Assembler::pn, slow_case); // if there is not enough space go the slow case
      delayed()->add(obj, var_size_in_bytes, end);
    } else {
      // size is known at compile time
      cmp(free, con_size_in_bytes);
      br(Assembler::lessUnsigned, false, Assembler::pn, slow_case); // if there is not enough space go the slow case
      delayed()->add(obj, con_size_in_bytes, end);
    }
    // Compare obj with the value at top_addr; if still equal, swap the value of
    // end with the value at top_addr. If not equal, read the value at top_addr
    // into end.
    casx_under_lock(top_addr, obj, end, (address)StubRoutines::Sparc::atomic_memory_operation_lock_addr());
    // if someone beat us on the allocation, try again, otherwise continue
    cmp(obj, end);
    brx(Assembler::notEqual, false, Assembler::pn, retry);
    delayed()->mov(end, obj);                              // nop if successfull since obj == end

#ifdef ASSERT
    // make sure eden top is properly aligned
    {
      Label L;
      const Register top_addr = t1;

      set((intx)ch->top_addr(), top_addr);
      ld_ptr(top_addr, 0, top_addr);
      btst(MinObjAlignmentInBytesMask, top_addr);
      br(Assembler::zero, false, Assembler::pt, L);
      delayed()->nop();
      stop("eden top is not properly aligned");
      bind(L);
    }
#endif // ASSERT
  }
}


void MacroAssembler::tlab_allocate(
  Register obj,                        // result: pointer to object after successful allocation
  Register var_size_in_bytes,          // object size in bytes if unknown at compile time; invalid otherwise
  int      con_size_in_bytes,          // object size in bytes if   known at compile time
  Register t1,                         // temp register
  Label&   slow_case                   // continuation point if fast allocation fails
){
  // make sure arguments make sense
  assert_different_registers(obj, var_size_in_bytes, t1);
  assert(0 <= con_size_in_bytes && is_simm13(con_size_in_bytes), "illegal object size");
  assert((con_size_in_bytes & MinObjAlignmentInBytesMask) == 0, "object size is not multiple of alignment");

  const Register free  = t1;

  verify_tlab();

  ld_ptr(G2_thread, in_bytes(JavaThread::tlab_top_offset()), obj);

  // calculate amount of free space
  ld_ptr(G2_thread, in_bytes(JavaThread::tlab_end_offset()), free);
  sub(free, obj, free);

  Label done;
  if (var_size_in_bytes == noreg) {
    cmp(free, con_size_in_bytes);
  } else {
    cmp(free, var_size_in_bytes);
  }
  br(Assembler::less, false, Assembler::pn, slow_case);
  // calculate the new top pointer
  if (var_size_in_bytes == noreg) {
    delayed()->add(obj, con_size_in_bytes, free);
  } else {
    delayed()->add(obj, var_size_in_bytes, free);
  }

  bind(done);

#ifdef ASSERT
  // make sure new free pointer is properly aligned
  {
    Label L;
    btst(MinObjAlignmentInBytesMask, free);
    br(Assembler::zero, false, Assembler::pt, L);
    delayed()->nop();
    stop("updated TLAB free is not properly aligned");
    bind(L);
  }
#endif // ASSERT

  // update the tlab top pointer
  st_ptr(free, G2_thread, in_bytes(JavaThread::tlab_top_offset()));
  verify_tlab();
}


void MacroAssembler::tlab_refill(Label& retry, Label& try_eden, Label& slow_case) {
  Register top = O0;
  Register t1 = G1;
  Register t2 = G3;
  Register t3 = O1;
  assert_different_registers(top, t1, t2, t3, G4, G5 /* preserve G4 and G5 */);
  Label do_refill, discard_tlab;

  if (CMSIncrementalMode || !Universe::heap()->supports_inline_contig_alloc()) {
    // No allocation in the shared eden.
    br(Assembler::always, false, Assembler::pt, slow_case);
    delayed()->nop();
  }

  ld_ptr(G2_thread, in_bytes(JavaThread::tlab_top_offset()), top);
  ld_ptr(G2_thread, in_bytes(JavaThread::tlab_end_offset()), t1);
  ld_ptr(G2_thread, in_bytes(JavaThread::tlab_refill_waste_limit_offset()), t2);

  // calculate amount of free space
  sub(t1, top, t1);
  srl_ptr(t1, LogHeapWordSize, t1);

  // Retain tlab and allocate object in shared space if
  // the amount free in the tlab is too large to discard.
  cmp(t1, t2);
  brx(Assembler::lessEqual, false, Assembler::pt, discard_tlab);

  // increment waste limit to prevent getting stuck on this slow path
  delayed()->add(t2, ThreadLocalAllocBuffer::refill_waste_limit_increment(), t2);
  st_ptr(t2, G2_thread, in_bytes(JavaThread::tlab_refill_waste_limit_offset()));
  if (TLABStats) {
    // increment number of slow_allocations
    ld(G2_thread, in_bytes(JavaThread::tlab_slow_allocations_offset()), t2);
    add(t2, 1, t2);
    stw(t2, G2_thread, in_bytes(JavaThread::tlab_slow_allocations_offset()));
  }
  br(Assembler::always, false, Assembler::pt, try_eden);
  delayed()->nop();

  bind(discard_tlab);
  if (TLABStats) {
    // increment number of refills
    ld(G2_thread, in_bytes(JavaThread::tlab_number_of_refills_offset()), t2);
    add(t2, 1, t2);
    stw(t2, G2_thread, in_bytes(JavaThread::tlab_number_of_refills_offset()));
    // accumulate wastage
    ld(G2_thread, in_bytes(JavaThread::tlab_fast_refill_waste_offset()), t2);
    add(t2, t1, t2);
    stw(t2, G2_thread, in_bytes(JavaThread::tlab_fast_refill_waste_offset()));
  }

  // if tlab is currently allocated (top or end != null) then
  // fill [top, end + alignment_reserve) with array object
  br_null(top, false, Assembler::pn, do_refill);
  delayed()->nop();

  set((intptr_t)markOopDesc::prototype()->copy_set_hash(0x2), t2);
  st_ptr(t2, top, oopDesc::mark_offset_in_bytes()); // set up the mark word
  // set klass to intArrayKlass
  sub(t1, typeArrayOopDesc::header_size(T_INT), t1);
  add(t1, ThreadLocalAllocBuffer::alignment_reserve(), t1);
  sll_ptr(t1, log2_intptr(HeapWordSize/sizeof(jint)), t1);
  st(t1, top, arrayOopDesc::length_offset_in_bytes());
  set((intptr_t)Universe::intArrayKlassObj_addr(), t2);
  ld_ptr(t2, 0, t2);
  // store klass last.  concurrent gcs assumes klass length is valid if
  // klass field is not null.
  store_klass(t2, top);
  verify_oop(top);

  // refill the tlab with an eden allocation
  bind(do_refill);
  ld_ptr(G2_thread, in_bytes(JavaThread::tlab_size_offset()), t1);
  sll_ptr(t1, LogHeapWordSize, t1);
  // add object_size ??
  eden_allocate(top, t1, 0, t2, t3, slow_case);

  st_ptr(top, G2_thread, in_bytes(JavaThread::tlab_start_offset()));
  st_ptr(top, G2_thread, in_bytes(JavaThread::tlab_top_offset()));
#ifdef ASSERT
  // check that tlab_size (t1) is still valid
  {
    Label ok;
    ld_ptr(G2_thread, in_bytes(JavaThread::tlab_size_offset()), t2);
    sll_ptr(t2, LogHeapWordSize, t2);
    cmp(t1, t2);
    br(Assembler::equal, false, Assembler::pt, ok);
    delayed()->nop();
    stop("assert(t1 == tlab_size)");
    should_not_reach_here();

    bind(ok);
  }
#endif // ASSERT
  add(top, t1, top); // t1 is tlab_size
  sub(top, ThreadLocalAllocBuffer::alignment_reserve_in_bytes(), top);
  st_ptr(top, G2_thread, in_bytes(JavaThread::tlab_end_offset()));
  verify_tlab();
  br(Assembler::always, false, Assembler::pt, retry);
  delayed()->nop();
}

Assembler::Condition MacroAssembler::negate_condition(Assembler::Condition cond) {
  switch (cond) {
    // Note some conditions are synonyms for others
    case Assembler::never:                return Assembler::always;
    case Assembler::zero:                 return Assembler::notZero;
    case Assembler::lessEqual:            return Assembler::greater;
    case Assembler::less:                 return Assembler::greaterEqual;
    case Assembler::lessEqualUnsigned:    return Assembler::greaterUnsigned;
    case Assembler::lessUnsigned:         return Assembler::greaterEqualUnsigned;
    case Assembler::negative:             return Assembler::positive;
    case Assembler::overflowSet:          return Assembler::overflowClear;
    case Assembler::always:               return Assembler::never;
    case Assembler::notZero:              return Assembler::zero;
    case Assembler::greater:              return Assembler::lessEqual;
    case Assembler::greaterEqual:         return Assembler::less;
    case Assembler::greaterUnsigned:      return Assembler::lessEqualUnsigned;
    case Assembler::greaterEqualUnsigned: return Assembler::lessUnsigned;
    case Assembler::positive:             return Assembler::negative;
    case Assembler::overflowClear:        return Assembler::overflowSet;
  }

  ShouldNotReachHere(); return Assembler::overflowClear;
}

void MacroAssembler::cond_inc(Assembler::Condition cond, address counter_ptr,
                              Register Rtmp1, Register Rtmp2 /*, Register Rtmp3, Register Rtmp4 */) {
  Condition negated_cond = negate_condition(cond);
  Label L;
  brx(negated_cond, false, Assembler::pt, L);
  delayed()->nop();
  inc_counter(counter_ptr, Rtmp1, Rtmp2);
  bind(L);
}

void MacroAssembler::inc_counter(address counter_ptr, Register Rtmp1, Register Rtmp2) {
  Address counter_addr(Rtmp1, counter_ptr);
  load_contents(counter_addr, Rtmp2);
  inc(Rtmp2);
  store_contents(Rtmp2, counter_addr);
}

SkipIfEqual::SkipIfEqual(
    MacroAssembler* masm, Register temp, const bool* flag_addr,
    Assembler::Condition condition) {
  _masm = masm;
  Address flag(temp, (address)flag_addr, relocInfo::none);
  _masm->sethi(flag);
  _masm->ldub(flag, temp);
  _masm->tst(temp);
  _masm->br(condition, false, Assembler::pt, _label);
  _masm->delayed()->nop();
}

SkipIfEqual::~SkipIfEqual() {
  _masm->bind(_label);
}


// Writes to stack successive pages until offset reached to check for
// stack overflow + shadow pages.  This clobbers tsp and scratch.
void MacroAssembler::bang_stack_size(Register Rsize, Register Rtsp,
                                     Register Rscratch) {
  // Use stack pointer in temp stack pointer
  mov(SP, Rtsp);

  // Bang stack for total size given plus stack shadow page size.
  // Bang one page at a time because a large size can overflow yellow and
  // red zones (the bang will fail but stack overflow handling can't tell that
  // it was a stack overflow bang vs a regular segv).
  int offset = os::vm_page_size();
  Register Roffset = Rscratch;

  Label loop;
  bind(loop);
  set((-offset)+STACK_BIAS, Rscratch);
  st(G0, Rtsp, Rscratch);
  set(offset, Roffset);
  sub(Rsize, Roffset, Rsize);
  cmp(Rsize, G0);
  br(Assembler::greater, false, Assembler::pn, loop);
  delayed()->sub(Rtsp, Roffset, Rtsp);

  // Bang down shadow pages too.
  // The -1 because we already subtracted 1 page.
  for (int i = 0; i< StackShadowPages-1; i++) {
    set((-i*offset)+STACK_BIAS, Rscratch);
    st(G0, Rtsp, Rscratch);
  }
}

<<<<<<< HEAD
///////////////////////////////////////////////////////////////////////////////////
#ifndef SERIALGC

static uint num_stores = 0;
static uint num_null_pre_stores = 0;

static void count_null_pre_vals(void* pre_val) {
  num_stores++;
  if (pre_val == NULL) num_null_pre_stores++;
  if ((num_stores % 1000000) == 0) {
    tty->print_cr(UINT32_FORMAT " stores, " UINT32_FORMAT " (%5.2f%%) with null pre-vals.",
                  num_stores, num_null_pre_stores,
                  100.0*(float)num_null_pre_stores/(float)num_stores);
  }
}

static address satb_log_enqueue_with_frame = 0;
static u_char* satb_log_enqueue_with_frame_end = 0;

static address satb_log_enqueue_frameless = 0;
static u_char* satb_log_enqueue_frameless_end = 0;

static int EnqueueCodeSize = 128 DEBUG_ONLY( + 256); // Instructions?

// The calls to this don't work.  We'd need to do a fair amount of work to
// make it work.
static void check_index(int ind) {
  assert(0 <= ind && ind <= 64*K && ((ind % oopSize) == 0),
         "Invariants.")
}

static void generate_satb_log_enqueue(bool with_frame) {
  BufferBlob* bb = BufferBlob::create("enqueue_with_frame", EnqueueCodeSize);
  CodeBuffer buf(bb->instructions_begin(), bb->instructions_size());
  MacroAssembler masm(&buf);
  address start = masm.pc();
  Register pre_val;

  Label refill, restart;
  if (with_frame) {
    masm.save_frame(0);
    pre_val = I0;  // Was O0 before the save.
  } else {
    pre_val = O0;
  }
  int satb_q_index_byte_offset =
    in_bytes(JavaThread::satb_mark_queue_offset() +
             PtrQueue::byte_offset_of_index());
  int satb_q_buf_byte_offset =
    in_bytes(JavaThread::satb_mark_queue_offset() +
             PtrQueue::byte_offset_of_buf());
  assert(in_bytes(PtrQueue::byte_width_of_index()) == sizeof(intptr_t) &&
         in_bytes(PtrQueue::byte_width_of_buf()) == sizeof(intptr_t),
         "check sizes in assembly below");

  masm.bind(restart);
  masm.ld_ptr(G2_thread, satb_q_index_byte_offset, L0);

  masm.br_on_reg_cond(Assembler::rc_z, /*annul*/false, Assembler::pn, L0, refill);
  // If the branch is taken, no harm in executing this in the delay slot.
  masm.delayed()->ld_ptr(G2_thread, satb_q_buf_byte_offset, L1);
  masm.sub(L0, oopSize, L0);

  masm.st_ptr(pre_val, L1, L0);  // [_buf + index] := I0
  if (!with_frame) {
    // Use return-from-leaf
    masm.retl();
    masm.delayed()->st_ptr(L0, G2_thread, satb_q_index_byte_offset);
  } else {
    // Not delayed.
    masm.st_ptr(L0, G2_thread, satb_q_index_byte_offset);
  }
  if (with_frame) {
    masm.ret();
    masm.delayed()->restore();
  }
  masm.bind(refill);

  address handle_zero =
    CAST_FROM_FN_PTR(address,
                     &SATBMarkQueueSet::handle_zero_index_for_thread);
  // This should be rare enough that we can afford to save all the
  // scratch registers that the calling context might be using.
  masm.mov(G1_scratch, L0);
  masm.mov(G3_scratch, L1);
  masm.mov(G4, L2);
  // We need the value of O0 above (for the write into the buffer), so we
  // save and restore it.
  masm.mov(O0, L3);
  // Since the call will overwrite O7, we save and restore that, as well.
  masm.mov(O7, L4);
  masm.call_VM_leaf(L5, handle_zero, G2_thread);
  masm.mov(L0, G1_scratch);
  masm.mov(L1, G3_scratch);
  masm.mov(L2, G4);
  masm.mov(L3, O0);
  masm.br(Assembler::always, /*annul*/false, Assembler::pt, restart);
  masm.delayed()->mov(L4, O7);

  if (with_frame) {
    satb_log_enqueue_with_frame = start;
    satb_log_enqueue_with_frame_end = masm.pc();
  } else {
    satb_log_enqueue_frameless = start;
    satb_log_enqueue_frameless_end = masm.pc();
  }
}

static inline void generate_satb_log_enqueue_if_necessary(bool with_frame) {
  if (with_frame) {
    if (satb_log_enqueue_with_frame == 0) {
      generate_satb_log_enqueue(with_frame);
      assert(satb_log_enqueue_with_frame != 0, "postcondition.");
      if (G1SATBPrintStubs) {
        tty->print_cr("Generated with-frame satb enqueue:");
        Disassembler::decode((u_char*)satb_log_enqueue_with_frame,
                             satb_log_enqueue_with_frame_end,
                             tty);
      }
    }
  } else {
    if (satb_log_enqueue_frameless == 0) {
      generate_satb_log_enqueue(with_frame);
      assert(satb_log_enqueue_frameless != 0, "postcondition.");
      if (G1SATBPrintStubs) {
        tty->print_cr("Generated frameless satb enqueue:");
        Disassembler::decode((u_char*)satb_log_enqueue_frameless,
                             satb_log_enqueue_frameless_end,
                             tty);
      }
    }
  }
}

void MacroAssembler::g1_write_barrier_pre(Register obj, Register index, int offset, Register tmp, bool preserve_o_regs) {
  assert(offset == 0 || index == noreg, "choose one");

  if (G1DisablePreBarrier) return;
  // satb_log_barrier(tmp, obj, offset, preserve_o_regs);
  Label filtered;
  // satb_log_barrier_work0(tmp, filtered);
  if (in_bytes(PtrQueue::byte_width_of_active()) == 4) {
    ld(G2,
       in_bytes(JavaThread::satb_mark_queue_offset() +
                PtrQueue::byte_offset_of_active()),
       tmp);
  } else {
    guarantee(in_bytes(PtrQueue::byte_width_of_active()) == 1,
              "Assumption");
    ldsb(G2,
         in_bytes(JavaThread::satb_mark_queue_offset() +
                  PtrQueue::byte_offset_of_active()),
         tmp);
  }
  // Check on whether to annul.
  br_on_reg_cond(rc_z, /*annul*/false, Assembler::pt, tmp, filtered);
  delayed() -> nop();

  // satb_log_barrier_work1(tmp, offset);
  if (index == noreg) {
    if (Assembler::is_simm13(offset)) {
      ld_ptr(obj, offset, tmp);
    } else {
      set(offset, tmp);
      ld_ptr(obj, tmp, tmp);
    }
  } else {
    ld_ptr(obj, index, tmp);
  }

  // satb_log_barrier_work2(obj, tmp, offset);

  // satb_log_barrier_work3(tmp, filtered, preserve_o_regs);

  const Register pre_val = tmp;

  if (G1SATBBarrierPrintNullPreVals) {
    save_frame(0);
    mov(pre_val, O0);
    // Save G-regs that target may use.
    mov(G1, L1);
    mov(G2, L2);
    mov(G3, L3);
    mov(G4, L4);
    mov(G5, L5);
    call(CAST_FROM_FN_PTR(address, &count_null_pre_vals));
    delayed()->nop();
    // Restore G-regs that target may have used.
    mov(L1, G1);
    mov(L2, G2);
    mov(L3, G3);
    mov(L4, G4);
    mov(L5, G5);
    restore(G0, G0, G0);
  }

  // Check on whether to annul.
  br_on_reg_cond(rc_z, /*annul*/false, Assembler::pt, pre_val, filtered);
  delayed() -> nop();

  // OK, it's not filtered, so we'll need to call enqueue.  In the normal
  // case, pre_val will be a scratch G-reg, but there's some cases in which
  // it's an O-reg.  In the first case, do a normal call.  In the latter,
  // do a save here and call the frameless version.

  guarantee(pre_val->is_global() || pre_val->is_out(),
            "Or we need to think harder.");
  if (pre_val->is_global() && !preserve_o_regs) {
    generate_satb_log_enqueue_if_necessary(true); // with frame.
    call(satb_log_enqueue_with_frame);
    delayed()->mov(pre_val, O0);
  } else {
    generate_satb_log_enqueue_if_necessary(false); // with frameless.
    save_frame(0);
    call(satb_log_enqueue_frameless);
    delayed()->mov(pre_val->after_save(), O0);
    restore();
  }

  bind(filtered);
}

static jint num_ct_writes = 0;
static jint num_ct_writes_filtered_in_hr = 0;
static jint num_ct_writes_filtered_null = 0;
static jint num_ct_writes_filtered_pop = 0;
static G1CollectedHeap* g1 = NULL;

static Thread* count_ct_writes(void* filter_val, void* new_val) {
  Atomic::inc(&num_ct_writes);
  if (filter_val == NULL) {
    Atomic::inc(&num_ct_writes_filtered_in_hr);
  } else if (new_val == NULL) {
    Atomic::inc(&num_ct_writes_filtered_null);
  } else {
    if (g1 == NULL) {
      g1 = G1CollectedHeap::heap();
    }
    if ((HeapWord*)new_val < g1->popular_object_boundary()) {
      Atomic::inc(&num_ct_writes_filtered_pop);
    }
  }
  if ((num_ct_writes % 1000000) == 0) {
    jint num_ct_writes_filtered =
      num_ct_writes_filtered_in_hr +
      num_ct_writes_filtered_null +
      num_ct_writes_filtered_pop;

    tty->print_cr("%d potential CT writes: %5.2f%% filtered\n"
                  "   (%5.2f%% intra-HR, %5.2f%% null, %5.2f%% popular).",
                  num_ct_writes,
                  100.0*(float)num_ct_writes_filtered/(float)num_ct_writes,
                  100.0*(float)num_ct_writes_filtered_in_hr/
                  (float)num_ct_writes,
                  100.0*(float)num_ct_writes_filtered_null/
                  (float)num_ct_writes,
                  100.0*(float)num_ct_writes_filtered_pop/
                  (float)num_ct_writes);
  }
  return Thread::current();
}

static address dirty_card_log_enqueue = 0;
static u_char* dirty_card_log_enqueue_end = 0;

// This gets to assume that o0 contains the object address.
static void generate_dirty_card_log_enqueue(jbyte* byte_map_base) {
  BufferBlob* bb = BufferBlob::create("dirty_card_enqueue", EnqueueCodeSize*2);
  CodeBuffer buf(bb->instructions_begin(), bb->instructions_size());
  MacroAssembler masm(&buf);
  address start = masm.pc();

  Label not_already_dirty, restart, refill;

#ifdef _LP64
  masm.srlx(O0, CardTableModRefBS::card_shift, O0);
#else
  masm.srl(O0, CardTableModRefBS::card_shift, O0);
#endif
  Address rs(O1, (address)byte_map_base);
  masm.load_address(rs); // O1 := <card table base>
  masm.ldub(O0, O1, O2); // O2 := [O0 + O1]

  masm.br_on_reg_cond(Assembler::rc_nz, /*annul*/false, Assembler::pt,
                      O2, not_already_dirty);
  // Get O1 + O2 into a reg by itself -- useful in the take-the-branch
  // case, harmless if not.
  masm.delayed()->add(O0, O1, O3);

  // We didn't take the branch, so we're already dirty: return.
  // Use return-from-leaf
  masm.retl();
  masm.delayed()->nop();

  // Not dirty.
  masm.bind(not_already_dirty);
  // First, dirty it.
  masm.stb(G0, O3, G0);  // [cardPtr] := 0  (i.e., dirty).
  int dirty_card_q_index_byte_offset =
    in_bytes(JavaThread::dirty_card_queue_offset() +
             PtrQueue::byte_offset_of_index());
  int dirty_card_q_buf_byte_offset =
    in_bytes(JavaThread::dirty_card_queue_offset() +
             PtrQueue::byte_offset_of_buf());
  masm.bind(restart);
  masm.ld_ptr(G2_thread, dirty_card_q_index_byte_offset, L0);

  masm.br_on_reg_cond(Assembler::rc_z, /*annul*/false, Assembler::pn,
                      L0, refill);
  // If the branch is taken, no harm in executing this in the delay slot.
  masm.delayed()->ld_ptr(G2_thread, dirty_card_q_buf_byte_offset, L1);
  masm.sub(L0, oopSize, L0);

  masm.st_ptr(O3, L1, L0);  // [_buf + index] := I0
  // Use return-from-leaf
  masm.retl();
  masm.delayed()->st_ptr(L0, G2_thread, dirty_card_q_index_byte_offset);

  masm.bind(refill);
  address handle_zero =
    CAST_FROM_FN_PTR(address,
                     &DirtyCardQueueSet::handle_zero_index_for_thread);
  // This should be rare enough that we can afford to save all the
  // scratch registers that the calling context might be using.
  masm.mov(G1_scratch, L3);
  masm.mov(G3_scratch, L5);
  // We need the value of O3 above (for the write into the buffer), so we
  // save and restore it.
  masm.mov(O3, L6);
  // Since the call will overwrite O7, we save and restore that, as well.
  masm.mov(O7, L4);

  masm.call_VM_leaf(L7_thread_cache, handle_zero, G2_thread);
  masm.mov(L3, G1_scratch);
  masm.mov(L5, G3_scratch);
  masm.mov(L6, O3);
  masm.br(Assembler::always, /*annul*/false, Assembler::pt, restart);
  masm.delayed()->mov(L4, O7);

  dirty_card_log_enqueue = start;
  dirty_card_log_enqueue_end = masm.pc();
  // XXX Should have a guarantee here about not going off the end!
  // Does it already do so?  Do an experiment...
}

static inline void
generate_dirty_card_log_enqueue_if_necessary(jbyte* byte_map_base) {
  if (dirty_card_log_enqueue == 0) {
    generate_dirty_card_log_enqueue(byte_map_base);
    assert(dirty_card_log_enqueue != 0, "postcondition.");
    if (G1SATBPrintStubs) {
      tty->print_cr("Generated dirty_card enqueue:");
      Disassembler::decode((u_char*)dirty_card_log_enqueue,
                           dirty_card_log_enqueue_end,
                           tty);
    }
  }
}


void MacroAssembler::g1_write_barrier_post(Register store_addr, Register new_val, Register tmp) {

  Label filtered;
  MacroAssembler* post_filter_masm = this;

  if (new_val == G0) return;
  if (G1DisablePostBarrier) return;

  G1SATBCardTableModRefBS* bs = (G1SATBCardTableModRefBS*) Universe::heap()->barrier_set();
  assert(bs->kind() == BarrierSet::G1SATBCT ||
         bs->kind() == BarrierSet::G1SATBCTLogging, "wrong barrier");
  if (G1RSBarrierRegionFilter) {
    xor3(store_addr, new_val, tmp);
#ifdef _LP64
    srlx(tmp, HeapRegion::LogOfHRGrainBytes, tmp);
#else
    srl(tmp, HeapRegion::LogOfHRGrainBytes, tmp);
#endif
    if (G1PrintCTFilterStats) {
      guarantee(tmp->is_global(), "Or stats won't work...");
      // This is a sleazy hack: I'm temporarily hijacking G2, which I
      // promise to restore.
      mov(new_val, G2);
      save_frame(0);
      mov(tmp, O0);
      mov(G2, O1);
      // Save G-regs that target may use.
      mov(G1, L1);
      mov(G2, L2);
      mov(G3, L3);
      mov(G4, L4);
      mov(G5, L5);
      call(CAST_FROM_FN_PTR(address, &count_ct_writes));
      delayed()->nop();
      mov(O0, G2);
      // Restore G-regs that target may have used.
      mov(L1, G1);
      mov(L3, G3);
      mov(L4, G4);
      mov(L5, G5);
      restore(G0, G0, G0);
    }
    // XXX Should I predict this taken or not?  Does it mattern?
    br_on_reg_cond(rc_z, /*annul*/false, Assembler::pt, tmp, filtered);
    delayed()->nop();
  }

  // Now we decide how to generate the card table write.  If we're
  // enqueueing, we call out to a generated function.  Otherwise, we do it
  // inline here.

  if (G1RSBarrierUseQueue) {
    // If the "store_addr" register is an "in" or "local" register, move it to
    // a scratch reg so we can pass it as an argument.
    bool use_scr = !(store_addr->is_global() || store_addr->is_out());
    // Pick a scratch register different from "tmp".
    Register scr = (tmp == G1_scratch ? G3_scratch : G1_scratch);
    // Make sure we use up the delay slot!
    if (use_scr) {
      post_filter_masm->mov(store_addr, scr);
    } else {
      post_filter_masm->nop();
    }
    generate_dirty_card_log_enqueue_if_necessary(bs->byte_map_base);
    save_frame(0);
    call(dirty_card_log_enqueue);
    if (use_scr) {
      delayed()->mov(scr, O0);
    } else {
      delayed()->mov(store_addr->after_save(), O0);
    }
    restore();

  } else {

#ifdef _LP64
    post_filter_masm->srlx(store_addr, CardTableModRefBS::card_shift, store_addr);
#else
    post_filter_masm->srl(store_addr, CardTableModRefBS::card_shift, store_addr);
#endif
    assert( tmp != store_addr, "need separate temp reg");
    Address rs(tmp, (address)bs->byte_map_base);
    load_address(rs);
    stb(G0, rs.base(), store_addr);
  }

  bind(filtered);

}

#endif  // SERIALGC
///////////////////////////////////////////////////////////////////////////////////

void MacroAssembler::card_write_barrier_post(Register store_addr, Register new_val, Register tmp) {
  // If we're writing constant NULL, we can skip the write barrier.
  if (new_val == G0) return;
  CardTableModRefBS* bs = (CardTableModRefBS*) Universe::heap()->barrier_set();
  assert(bs->kind() == BarrierSet::CardTableModRef ||
         bs->kind() == BarrierSet::CardTableExtension, "wrong barrier");
  card_table_write(bs->byte_map_base, tmp, store_addr);
}

void MacroAssembler::load_klass(Register s, Register d) {
=======
void MacroAssembler::load_klass(Register src_oop, Register klass) {
>>>>>>> 762f7c8f
  // The number of bytes in this code is used by
  // MachCallDynamicJavaNode::ret_addr_offset()
  // if this changes, change that.
  if (UseCompressedOops) {
    lduw(src_oop, oopDesc::klass_offset_in_bytes(), klass);
    decode_heap_oop_not_null(klass);
  } else {
    ld_ptr(src_oop, oopDesc::klass_offset_in_bytes(), klass);
  }
}

void MacroAssembler::store_klass(Register klass, Register dst_oop) {
  if (UseCompressedOops) {
    assert(dst_oop != klass, "not enough registers");
    encode_heap_oop_not_null(klass);
    st(klass, dst_oop, oopDesc::klass_offset_in_bytes());
  } else {
    st_ptr(klass, dst_oop, oopDesc::klass_offset_in_bytes());
  }
}

void MacroAssembler::store_klass_gap(Register s, Register d) {
  if (UseCompressedOops) {
    assert(s != d, "not enough registers");
    st(s, d, oopDesc::klass_gap_offset_in_bytes());
  }
}

void MacroAssembler::load_heap_oop(const Address& s, Register d, int offset) {
  if (UseCompressedOops) {
    lduw(s, d, offset);
    decode_heap_oop(d);
  } else {
    ld_ptr(s, d, offset);
  }
}

void MacroAssembler::load_heap_oop(Register s1, Register s2, Register d) {
   if (UseCompressedOops) {
    lduw(s1, s2, d);
    decode_heap_oop(d, d);
  } else {
    ld_ptr(s1, s2, d);
  }
}

void MacroAssembler::load_heap_oop(Register s1, int simm13a, Register d) {
   if (UseCompressedOops) {
    lduw(s1, simm13a, d);
    decode_heap_oop(d, d);
  } else {
    ld_ptr(s1, simm13a, d);
  }
}

void MacroAssembler::store_heap_oop(Register d, Register s1, Register s2) {
  if (UseCompressedOops) {
    assert(s1 != d && s2 != d, "not enough registers");
    encode_heap_oop(d);
    st(d, s1, s2);
  } else {
    st_ptr(d, s1, s2);
  }
}

void MacroAssembler::store_heap_oop(Register d, Register s1, int simm13a) {
  if (UseCompressedOops) {
    assert(s1 != d, "not enough registers");
    encode_heap_oop(d);
    st(d, s1, simm13a);
  } else {
    st_ptr(d, s1, simm13a);
  }
}

void MacroAssembler::store_heap_oop(Register d, const Address& a, int offset) {
  if (UseCompressedOops) {
    assert(a.base() != d, "not enough registers");
    encode_heap_oop(d);
    st(d, a, offset);
  } else {
    st_ptr(d, a, offset);
  }
}


void MacroAssembler::encode_heap_oop(Register src, Register dst) {
  assert (UseCompressedOops, "must be compressed");
  verify_oop(src);
  Label done;
  if (src == dst) {
    // optimize for frequent case src == dst
    bpr(rc_nz, true, Assembler::pt, src, done);
    delayed() -> sub(src, G6_heapbase, dst); // annuled if not taken
    bind(done);
    srlx(src, LogMinObjAlignmentInBytes, dst);
  } else {
    bpr(rc_z, false, Assembler::pn, src, done);
    delayed() -> mov(G0, dst);
    // could be moved before branch, and annulate delay,
    // but may add some unneeded work decoding null
    sub(src, G6_heapbase, dst);
    srlx(dst, LogMinObjAlignmentInBytes, dst);
    bind(done);
  }
}


void MacroAssembler::encode_heap_oop_not_null(Register r) {
  assert (UseCompressedOops, "must be compressed");
  verify_oop(r);
  sub(r, G6_heapbase, r);
  srlx(r, LogMinObjAlignmentInBytes, r);
}

void MacroAssembler::encode_heap_oop_not_null(Register src, Register dst) {
  assert (UseCompressedOops, "must be compressed");
  verify_oop(src);
  sub(src, G6_heapbase, dst);
  srlx(dst, LogMinObjAlignmentInBytes, dst);
}

// Same algorithm as oops.inline.hpp decode_heap_oop.
void  MacroAssembler::decode_heap_oop(Register src, Register dst) {
  assert (UseCompressedOops, "must be compressed");
  Label done;
  sllx(src, LogMinObjAlignmentInBytes, dst);
  bpr(rc_nz, true, Assembler::pt, dst, done);
  delayed() -> add(dst, G6_heapbase, dst); // annuled if not taken
  bind(done);
  verify_oop(dst);
}

void  MacroAssembler::decode_heap_oop_not_null(Register r) {
  // Do not add assert code to this unless you change vtableStubs_sparc.cpp
  // pd_code_size_limit.
  // Also do not verify_oop as this is called by verify_oop.
  assert (UseCompressedOops, "must be compressed");
  sllx(r, LogMinObjAlignmentInBytes, r);
  add(r, G6_heapbase, r);
}

void  MacroAssembler::decode_heap_oop_not_null(Register src, Register dst) {
  // Do not add assert code to this unless you change vtableStubs_sparc.cpp
  // pd_code_size_limit.
  // Also do not verify_oop as this is called by verify_oop.
  assert (UseCompressedOops, "must be compressed");
  sllx(src, LogMinObjAlignmentInBytes, dst);
  add(dst, G6_heapbase, dst);
}

void MacroAssembler::reinit_heapbase() {
  if (UseCompressedOops) {
    // call indirectly to solve generation ordering problem
    Address base(G6_heapbase, (address)Universe::heap_base_addr());
    load_ptr_contents(base, G6_heapbase);
  }
}<|MERGE_RESOLUTION|>--- conflicted
+++ resolved
@@ -3593,7 +3593,6 @@
   }
 }
 
-<<<<<<< HEAD
 ///////////////////////////////////////////////////////////////////////////////////
 #ifndef SERIALGC
 
@@ -4056,10 +4055,7 @@
   card_table_write(bs->byte_map_base, tmp, store_addr);
 }
 
-void MacroAssembler::load_klass(Register s, Register d) {
-=======
 void MacroAssembler::load_klass(Register src_oop, Register klass) {
->>>>>>> 762f7c8f
   // The number of bytes in this code is used by
   // MachCallDynamicJavaNode::ret_addr_offset()
   // if this changes, change that.
