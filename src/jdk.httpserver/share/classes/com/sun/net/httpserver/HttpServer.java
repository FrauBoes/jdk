--- conflicted
+++ resolved
@@ -25,18 +25,6 @@
 
 package com.sun.net.httpserver;
 
-<<<<<<< HEAD
-import java.net.*;
-import java.io.*;
-import java.nio.*;
-import java.nio.file.Path;
-import java.security.*;
-import java.nio.channels.*;
-import java.util.*;
-import java.util.concurrent.*;
-import javax.net.ssl.*;
-=======
->>>>>>> 2508bc7c
 import com.sun.net.httpserver.spi.HttpServerProvider;
 
 import java.io.IOException;
@@ -124,12 +112,6 @@
     }
 
     /**
-<<<<<<< HEAD
-     * Creates a HttpServer instance which is initially not bound to any local address/port.
-     * The HttpServer is acquired from the currently installed {@link HttpServerProvider}
-     * The server must be bound using {@link #bind(InetSocketAddress,int)} before it can be used.
-     * @throws IOException
-=======
      * Creates a {@code HttpServer} instance which is initially not bound to any
      * local address/port. The {@code HttpServer} is acquired from the currently
      * installed {@link HttpServerProvider}. The server must be bound using
@@ -137,18 +119,13 @@
      *
      * @throws IOException if an I/O error occurs
      * @return an instance of {@code HttpServer}
->>>>>>> 2508bc7c
      */
     public static HttpServer create() throws IOException {
         return create (null, 0);
     }
 
     /**
-<<<<<<< HEAD
-     * Creates a <code>HttpServer</code> instance which will bind to the
-=======
      * Create a {@code HttpServer} instance which will bind to the
->>>>>>> 2508bc7c
      * specified {@link java.net.InetSocketAddress} (IP address and port number).
      *
      * A maximum backlog can also be specified. This is the maximum number of
@@ -174,7 +151,6 @@
     }
 
     /**
-<<<<<<< HEAD
      * Creates a {@code HttpServer} instance which will bind to the specified
      * {@link java.net.InetSocketAddress} (IP address and port number).
      * <p>
@@ -213,18 +189,12 @@
     }
 
     /**
-     * Binds a currently unbound HttpServer to the given address and port number.
-     * A maximum backlog can also be specified. This is the maximum number of
-     * queued incoming connections to allow on the listening socket.
-     * Queued TCP connections exceeding this limit may be rejected by the TCP implementation.
-=======
      * Binds a currently unbound {@code HttpServer} to the given address and
      * port number. A maximum backlog can also be specified. This is the maximum
      * number of queued incoming connections to allow on the listening socket.
      * Queued TCP connections exceeding this limit may be rejected by the TCP
      * implementation.
      *
->>>>>>> 2508bc7c
      * @param addr the address to listen on
      * @param backlog the socket backlog. If this value is less than or equal to
      *                zero, then a system default value is used
