/*
 * Copyright (c) 2002, 2013, Oracle and/or its affiliates. All rights reserved.
 * DO NOT ALTER OR REMOVE COPYRIGHT NOTICES OR THIS FILE HEADER.
 *
 * This code is free software; you can redistribute it and/or modify it
 * under the terms of the GNU General Public License version 2 only, as
 * published by the Free Software Foundation.  Oracle designates this
 * particular file as subject to the "Classpath" exception as provided
 * by Oracle in the LICENSE file that accompanied this code.
 *
 * This code is distributed in the hope that it will be useful, but WITHOUT
 * ANY WARRANTY; without even the implied warranty of MERCHANTABILITY or
 * FITNESS FOR A PARTICULAR PURPOSE.  See the GNU General Public License
 * version 2 for more details (a copy is included in the LICENSE file that
 * accompanied this code).
 *
 * You should have received a copy of the GNU General Public License version
 * 2 along with this work; if not, write to the Free Software Foundation,
 * Inc., 51 Franklin St, Fifth Floor, Boston, MA 02110-1301 USA.
 *
 * Please contact Oracle, 500 Oracle Parkway, Redwood Shores, CA 94065 USA
 * or visit www.oracle.com if you need additional information or have any
 * questions.
 */
package sun.awt.X11;

import java.awt.*;

import java.awt.event.ComponentEvent;
import java.awt.event.FocusEvent;
import java.awt.event.WindowEvent;

import java.awt.peer.ComponentPeer;
import java.awt.peer.WindowPeer;

import java.io.UnsupportedEncodingException;

import java.security.AccessController;
import java.security.PrivilegedAction;

import java.util.ArrayList;
import java.util.HashSet;
import java.util.Iterator;
import java.util.Set;
import java.util.Vector;

import java.util.concurrent.atomic.AtomicBoolean;

import sun.util.logging.PlatformLogger;

import sun.awt.AWTAccessor;
import sun.awt.DisplayChangedListener;
import sun.awt.SunToolkit;
import sun.awt.X11GraphicsDevice;
import sun.awt.X11GraphicsEnvironment;
import sun.awt.IconInfo;

import sun.java2d.pipe.Region;

class XWindowPeer extends XPanelPeer implements WindowPeer,
                                                DisplayChangedListener {

    private static final PlatformLogger log = PlatformLogger.getLogger("sun.awt.X11.XWindowPeer");
    private static final PlatformLogger focusLog = PlatformLogger.getLogger("sun.awt.X11.focus.XWindowPeer");
    private static final PlatformLogger insLog = PlatformLogger.getLogger("sun.awt.X11.insets.XWindowPeer");
    private static final PlatformLogger grabLog = PlatformLogger.getLogger("sun.awt.X11.grab.XWindowPeer");
    private static final PlatformLogger iconLog = PlatformLogger.getLogger("sun.awt.X11.icon.XWindowPeer");

    // should be synchronized on awtLock
    private static Set<XWindowPeer> windows = new HashSet<XWindowPeer>();


    private boolean cachedFocusableWindow;
    XWarningWindow warningWindow;

    private boolean alwaysOnTop;
    private boolean locationByPlatform;

    Dialog modalBlocker;
    boolean delayedModalBlocking = false;
    Dimension targetMinimumSize = null;

    private XWindowPeer ownerPeer;

    // used for modal blocking to keep existing z-order
    protected XWindowPeer prevTransientFor, nextTransientFor;
    // value of WM_TRANSIENT_FOR hint set on this window
    private XWindowPeer curRealTransientFor;

    private boolean grab = false; // Whether to do a grab during showing

    private boolean isMapped = false; // Is this window mapped or not
    private boolean mustControlStackPosition = false; // Am override-redirect not on top
    private XEventDispatcher rootPropertyEventDispatcher = null;

    private static final AtomicBoolean isStartupNotificationRemoved = new AtomicBoolean();

    /*
     * Focus related flags
     */
    private boolean isUnhiding = false;             // Is the window unhiding.
    private boolean isBeforeFirstMapNotify = false; // Is the window (being shown) between
                                                    //    setVisible(true) & handleMapNotify().

    /**
     * The type of the window.
     *
     * The type is supposed to be immutable while the peer object exists.
     * The value gets initialized in the preInit() method.
     */
    private Window.Type windowType = Window.Type.NORMAL;

    public final Window.Type getWindowType() {
        return windowType;
    }

    // It need to be accessed from XFramePeer.
    protected Vector <ToplevelStateListener> toplevelStateListeners = new Vector<ToplevelStateListener>();
    XWindowPeer(XCreateWindowParams params) {
        super(params.putIfNull(PARENT_WINDOW, Long.valueOf(0)));
    }

    XWindowPeer(Window target) {
        super(new XCreateWindowParams(new Object[] {
            TARGET, target,
            PARENT_WINDOW, Long.valueOf(0)}));
    }

    /*
     * This constant defines icon size recommended for using.
     * Apparently, we should use XGetIconSizes which should
     * return icon sizes would be most appreciated by the WM.
     * However, XGetIconSizes always returns 0 for some reason.
     * So the constant has been introduced.
     */
    private static final int PREFERRED_SIZE_FOR_ICON = 128;

    /*
     * Sometimes XChangeProperty(_NET_WM_ICON) doesn't work if
     * image buffer is too large. This constant holds maximum
     * length of buffer which can be used with _NET_WM_ICON hint.
     * It holds int's value.
     */
    private static final int MAXIMUM_BUFFER_LENGTH_NET_WM_ICON = (2<<15) - 1;

    void preInit(XCreateWindowParams params) {
        target = (Component)params.get(TARGET);
        windowType = ((Window)target).getType();
        params.put(REPARENTED,
                   Boolean.valueOf(isOverrideRedirect() || isSimpleWindow()));
        super.preInit(params);
        params.putIfNull(BIT_GRAVITY, Integer.valueOf(XConstants.NorthWestGravity));

        long eventMask = 0;
        if (params.containsKey(EVENT_MASK)) {
            eventMask = ((Long)params.get(EVENT_MASK));
        }
        eventMask |= XConstants.VisibilityChangeMask;
        params.put(EVENT_MASK, eventMask);

        XA_NET_WM_STATE = XAtom.get("_NET_WM_STATE");


        params.put(OVERRIDE_REDIRECT, Boolean.valueOf(isOverrideRedirect()));

        SunToolkit.awtLock();
        try {
            windows.add(this);
        } finally {
            SunToolkit.awtUnlock();
        }

        cachedFocusableWindow = isFocusableWindow();

        Font f = target.getFont();
        if (f == null) {
            f = XWindow.getDefaultFont();
            target.setFont(f);
            // we should not call setFont because it will call a repaint
            // which the peer may not be ready to do yet.
        }
        Color c = target.getBackground();
        if (c == null) {
            Color background = SystemColor.window;
            target.setBackground(background);
            // we should not call setBackGround because it will call a repaint
            // which the peer may not be ready to do yet.
        }
        c = target.getForeground();
        if (c == null) {
            target.setForeground(SystemColor.windowText);
            // we should not call setForeGround because it will call a repaint
            // which the peer may not be ready to do yet.
        }

        alwaysOnTop = ((Window)target).isAlwaysOnTop() && ((Window)target).isAlwaysOnTopSupported();

        GraphicsConfiguration gc = getGraphicsConfiguration();
        ((X11GraphicsDevice)gc.getDevice()).addDisplayChangedListener(this);
    }

    protected String getWMName() {
        String name = target.getName();
        if (name == null || name.trim().equals("")) {
            name = " ";
        }
        return name;
    }

    private static native String getLocalHostname();
    private static native int getJvmPID();

    void postInit(XCreateWindowParams params) {
        super.postInit(params);

        // Init WM_PROTOCOLS atom
        initWMProtocols();

        // Set _NET_WM_PID and WM_CLIENT_MACHINE using this JVM
        XAtom.get("WM_CLIENT_MACHINE").setProperty(getWindow(), getLocalHostname());
        XAtom.get("_NET_WM_PID").setCard32Property(getWindow(), getJvmPID());

        // Set WM_TRANSIENT_FOR and group_leader
        Window t_window = (Window)target;
        Window owner = t_window.getOwner();
        if (owner != null) {
            ownerPeer = (XWindowPeer)owner.getPeer();
            if (focusLog.isLoggable(PlatformLogger.Level.FINER)) {
                focusLog.finer("Owner is " + owner);
                focusLog.finer("Owner peer is " + ownerPeer);
                focusLog.finer("Owner X window " + Long.toHexString(ownerPeer.getWindow()));
                focusLog.finer("Owner content X window " + Long.toHexString(ownerPeer.getContentWindow()));
            }
            // as owner window may be an embedded window, we must get a toplevel window
            // to set as TRANSIENT_FOR hint
            long ownerWindow = ownerPeer.getWindow();
            if (ownerWindow != 0) {
                XToolkit.awtLock();
                try {
                    // Set WM_TRANSIENT_FOR
                    if (focusLog.isLoggable(PlatformLogger.Level.FINE)) {
                        focusLog.fine("Setting transient on " + Long.toHexString(getWindow())
                                      + " for " + Long.toHexString(ownerWindow));
                    }
                    setToplevelTransientFor(this, ownerPeer, false, true);

                    // Set group leader
                    XWMHints hints = getWMHints();
                    hints.set_flags(hints.get_flags() | (int)XUtilConstants.WindowGroupHint);
                    hints.set_window_group(ownerWindow);
                    XlibWrapper.XSetWMHints(XToolkit.getDisplay(), getWindow(), hints.pData);
                }
                finally {
                    XToolkit.awtUnlock();
                }
            }
        }

        if (owner != null || isSimpleWindow()) {
            XNETProtocol protocol = XWM.getWM().getNETProtocol();
            if (protocol != null && protocol.active()) {
                XToolkit.awtLock();
                try {
                    XAtomList net_wm_state = getNETWMState();
                    net_wm_state.add(protocol.XA_NET_WM_STATE_SKIP_TASKBAR);
                    setNETWMState(net_wm_state);
                } finally {
                    XToolkit.awtUnlock();
                }

            }
        }

         // Init warning window(for applets)
        if (((Window)target).getWarningString() != null) {
            // accessSystemTray permission allows to display TrayIcon, TrayIcon tooltip
            // and TrayIcon balloon windows without a warning window.
            if (!AWTAccessor.getWindowAccessor().isTrayIconWindow((Window)target)) {
                warningWindow = new XWarningWindow((Window)target, getWindow(), this);
            }
        }

        setSaveUnder(true);

        updateIconImages();

        updateShape();
        updateOpacity();
        // no need in updateOpaque() as it is no-op
    }

    public void updateIconImages() {
        Window target = (Window)this.target;
        java.util.List<Image> iconImages = ((Window)target).getIconImages();
        XWindowPeer ownerPeer = getOwnerPeer();
        winAttr.icons = new ArrayList<IconInfo>();
        if (iconImages.size() != 0) {
            //read icon images from target
            winAttr.iconsInherited = false;
            for (Iterator<Image> i = iconImages.iterator(); i.hasNext(); ) {
                Image image = i.next();
                if (image == null) {
                    if (log.isLoggable(PlatformLogger.Level.FINEST)) {
                        log.finest("XWindowPeer.updateIconImages: Skipping the image passed into Java because it's null.");
                    }
                    continue;
                }
                IconInfo iconInfo;
                try {
                    iconInfo = new IconInfo(image);
                } catch (Exception e){
                    if (log.isLoggable(PlatformLogger.Level.FINEST)) {
                        log.finest("XWindowPeer.updateIconImages: Perhaps the image passed into Java is broken. Skipping this icon.");
                    }
                    continue;
                }
                if (iconInfo.isValid()) {
                    winAttr.icons.add(iconInfo);
                }
            }
        }

        // Fix for CR#6425089
        winAttr.icons = normalizeIconImages(winAttr.icons);

        if (winAttr.icons.size() == 0) {
            //target.icons is empty or all icon images are broken
            if (ownerPeer != null) {
                //icon is inherited from parent
                winAttr.iconsInherited = true;
                winAttr.icons = ownerPeer.getIconInfo();
            } else {
                //default icon is used
                winAttr.iconsInherited = false;
                winAttr.icons = getDefaultIconInfo();
            }
        }
        recursivelySetIcon(winAttr.icons);
    }

    /*
     * Sometimes XChangeProperty(_NET_WM_ICON) doesn't work if
     * image buffer is too large. This function help us accommodate
     * initial list of the icon images to certainly-acceptable.
     * It does scale some of these icons to appropriate size
     * if it's necessary.
     */
    static java.util.List<IconInfo> normalizeIconImages(java.util.List<IconInfo> icons) {
        java.util.List<IconInfo> result = new ArrayList<IconInfo>();
        int totalLength = 0;
        boolean haveLargeIcon = false;

        for (IconInfo icon : icons) {
            int width = icon.getWidth();
            int height = icon.getHeight();
            int length = icon.getRawLength();

            if (width > PREFERRED_SIZE_FOR_ICON || height > PREFERRED_SIZE_FOR_ICON) {
                if (haveLargeIcon) {
                    continue;
                }
                int scaledWidth = width;
                int scaledHeight = height;
                while (scaledWidth > PREFERRED_SIZE_FOR_ICON ||
                       scaledHeight > PREFERRED_SIZE_FOR_ICON) {
                    scaledWidth = scaledWidth / 2;
                    scaledHeight = scaledHeight / 2;
                }

                icon.setScaledSize(scaledWidth, scaledHeight);
                length = icon.getRawLength();
            }

            if (totalLength + length <= MAXIMUM_BUFFER_LENGTH_NET_WM_ICON) {
                totalLength += length;
                result.add(icon);
                if (width > PREFERRED_SIZE_FOR_ICON || height > PREFERRED_SIZE_FOR_ICON) {
                    haveLargeIcon = true;
                }
            }
        }

        if (iconLog.isLoggable(PlatformLogger.Level.FINEST)) {
            iconLog.finest(">>> Length_ of buffer of icons data: " + totalLength +
                           ", maximum length: " + MAXIMUM_BUFFER_LENGTH_NET_WM_ICON);
        }

        return result;
    }

    /*
     * Dumps each icon from the list
     */
<<<<<<< HEAD
    static void dumpIcons(java.util.List<IconInfo> icons) {
        if (iconLog.isLoggable(PlatformLogger.FINEST)) {
=======
    static void dumpIcons(java.util.List<XIconInfo> icons) {
        if (iconLog.isLoggable(PlatformLogger.Level.FINEST)) {
>>>>>>> a2e706f3
            iconLog.finest(">>> Sizes of icon images:");
            for (Iterator<IconInfo> i = icons.iterator(); i.hasNext(); ) {
                iconLog.finest("    {0}", i.next());
            }
        }
    }

    public void recursivelySetIcon(java.util.List<IconInfo> icons) {
        dumpIcons(winAttr.icons);
        setIconHints(icons);
        Window target = (Window)this.target;
        Window[] children = target.getOwnedWindows();
        int cnt = children.length;
        for (int i = 0; i < cnt; i++) {
            ComponentPeer childPeer = children[i].getPeer();
            if (childPeer != null && childPeer instanceof XWindowPeer) {
                if (((XWindowPeer)childPeer).winAttr.iconsInherited) {
                    ((XWindowPeer)childPeer).winAttr.icons = icons;
                    ((XWindowPeer)childPeer).recursivelySetIcon(icons);
                }
            }
        }
    }

    java.util.List<IconInfo> getIconInfo() {
        return winAttr.icons;
    }
    void setIconHints(java.util.List<IconInfo> icons) {
        //This does nothing for XWindowPeer,
        //It's overriden in XDecoratedPeer
    }

    private static ArrayList<IconInfo> defaultIconInfo;
    protected synchronized static java.util.List<IconInfo> getDefaultIconInfo() {
        if (defaultIconInfo == null) {
            defaultIconInfo = new ArrayList<IconInfo>();
            if (XlibWrapper.dataModel == 32) {
                defaultIconInfo.add(new IconInfo(sun.awt.AWTIcon32_java_icon16_png.java_icon16_png));
                defaultIconInfo.add(new IconInfo(sun.awt.AWTIcon32_java_icon24_png.java_icon24_png));
                defaultIconInfo.add(new IconInfo(sun.awt.AWTIcon32_java_icon32_png.java_icon32_png));
                defaultIconInfo.add(new IconInfo(sun.awt.AWTIcon32_java_icon48_png.java_icon48_png));
            } else {
                defaultIconInfo.add(new IconInfo(sun.awt.AWTIcon64_java_icon16_png.java_icon16_png));
                defaultIconInfo.add(new IconInfo(sun.awt.AWTIcon64_java_icon24_png.java_icon24_png));
                defaultIconInfo.add(new IconInfo(sun.awt.AWTIcon64_java_icon32_png.java_icon32_png));
                defaultIconInfo.add(new IconInfo(sun.awt.AWTIcon64_java_icon48_png.java_icon48_png));
            }
        }
        return defaultIconInfo;
    }

    private void updateShape() {
        // Shape shape = ((Window)target).getShape();
        Shape shape = AWTAccessor.getWindowAccessor().getShape((Window)target);
        if (shape != null) {
            applyShape(Region.getInstance(shape, null));
        }
    }

    private void updateOpacity() {
        // float opacity = ((Window)target).getOpacity();
        float opacity = AWTAccessor.getWindowAccessor().getOpacity((Window)target);
        if (opacity < 1.0f) {
            setOpacity(opacity);
        }
    }

    public void updateMinimumSize() {
        //This function only saves minimumSize value in XWindowPeer
        //Setting WMSizeHints is implemented in XDecoratedPeer
        targetMinimumSize = (((Component)target).isMinimumSizeSet()) ?
            ((Component)target).getMinimumSize() : null;
    }

    public Dimension getTargetMinimumSize() {
        return (targetMinimumSize == null) ? null : new Dimension(targetMinimumSize);
    }

    public XWindowPeer getOwnerPeer() {
        return ownerPeer;
    }

    //Fix for 6318144: PIT:Setting Min Size bigger than current size enlarges
    //the window but fails to revalidate, Sol-CDE
    //This bug is regression for
    //5025858: Resizing a decorated frame triggers componentResized event twice.
    //Since events are not posted from Component.setBounds we need to send them here.
    //Note that this function is overriden in XDecoratedPeer so event
    //posting is not changing for decorated peers
    public void setBounds(int x, int y, int width, int height, int op) {
        XToolkit.awtLock();
        try {
            Rectangle oldBounds = getBounds();

            super.setBounds(x, y, width, height, op);

            Rectangle bounds = getBounds();

            XSizeHints hints = getHints();
            setSizeHints(hints.get_flags() | XUtilConstants.PPosition | XUtilConstants.PSize,
                             bounds.x, bounds.y, bounds.width, bounds.height);
            XWM.setMotifDecor(this, false, 0, 0);

            boolean isResized = !bounds.getSize().equals(oldBounds.getSize());
            boolean isMoved = !bounds.getLocation().equals(oldBounds.getLocation());
            if (isMoved || isResized) {
                repositionSecurityWarning();
            }
            if (isResized) {
                postEventToEventQueue(new ComponentEvent(getEventSource(), ComponentEvent.COMPONENT_RESIZED));
            }
            if (isMoved) {
                postEventToEventQueue(new ComponentEvent(getEventSource(), ComponentEvent.COMPONENT_MOVED));
            }
        } finally {
            XToolkit.awtUnlock();
        }
    }

    void updateFocusability() {
        updateFocusableWindowState();
        XToolkit.awtLock();
        try {
            XWMHints hints = getWMHints();
            hints.set_flags(hints.get_flags() | (int)XUtilConstants.InputHint);
            hints.set_input(false/*isNativelyNonFocusableWindow() ? (0):(1)*/);
            XlibWrapper.XSetWMHints(XToolkit.getDisplay(), getWindow(), hints.pData);
        }
        finally {
            XToolkit.awtUnlock();
        }
    }

    public Insets getInsets() {
        return new Insets(0, 0, 0, 0);
    }

    // NOTE: This method may be called by privileged threads.
    //       DO NOT INVOKE CLIENT CODE ON THIS THREAD!
    public void handleIconify() {
        postEvent(new WindowEvent((Window)target, WindowEvent.WINDOW_ICONIFIED));
    }

    // NOTE: This method may be called by privileged threads.
    //       DO NOT INVOKE CLIENT CODE ON THIS THREAD!
    public void handleDeiconify() {
        postEvent(new WindowEvent((Window)target, WindowEvent.WINDOW_DEICONIFIED));
    }

    // NOTE: This method may be called by privileged threads.
    //       DO NOT INVOKE CLIENT CODE ON THIS THREAD!
    public void handleStateChange(int oldState, int newState) {
        postEvent(new WindowEvent((Window)target,
                                  WindowEvent.WINDOW_STATE_CHANGED,
                                  oldState, newState));
    }

    /**
     * DEPRECATED:  Replaced by getInsets().
     */
    public Insets insets() {
        return getInsets();
    }

    boolean isAutoRequestFocus() {
        if (XToolkit.isToolkitThread()) {
            return AWTAccessor.getWindowAccessor().isAutoRequestFocus((Window)target);
        } else {
            return ((Window)target).isAutoRequestFocus();
        }
    }

    /*
     * Retrives real native focused window and converts it into Java peer.
     */
    static XWindowPeer getNativeFocusedWindowPeer() {
        XBaseWindow baseWindow = XToolkit.windowToXWindow(xGetInputFocus());
        return (baseWindow instanceof XWindowPeer) ? (XWindowPeer)baseWindow :
               (baseWindow instanceof XFocusProxyWindow) ?
               ((XFocusProxyWindow)baseWindow).getOwner() : null;
    }

    /*
     * Retrives real native focused window and converts it into Java window.
     */
    static Window getNativeFocusedWindow() {
        XWindowPeer peer = getNativeFocusedWindowPeer();
        return peer != null ? (Window)peer.target : null;
    }

    boolean isFocusableWindow() {
        if (XToolkit.isToolkitThread() || SunToolkit.isAWTLockHeldByCurrentThread())
        {
            return cachedFocusableWindow;
        } else {
            return ((Window)target).isFocusableWindow();
        }
    }

    /* WARNING: don't call client code in this method! */
    boolean isFocusedWindowModalBlocker() {
        return false;
    }

    long getFocusTargetWindow() {
        return getContentWindow();
    }

    /**
     * Returns whether or not this window peer has native X window
     * configured as non-focusable window. It might happen if:
     * - Java window is non-focusable
     * - Java window is simple Window(not Frame or Dialog)
     */
    boolean isNativelyNonFocusableWindow() {
        if (XToolkit.isToolkitThread() || SunToolkit.isAWTLockHeldByCurrentThread())
        {
            return isSimpleWindow() || !cachedFocusableWindow;
        } else {
            return isSimpleWindow() || !(((Window)target).isFocusableWindow());
        }
    }

    public void handleWindowFocusIn_Dispatch() {
        if (EventQueue.isDispatchThread()) {
            XKeyboardFocusManagerPeer.getInstance().setCurrentFocusedWindow((Window) target);
            WindowEvent we = new WindowEvent((Window)target, WindowEvent.WINDOW_GAINED_FOCUS);
            SunToolkit.setSystemGenerated(we);
            target.dispatchEvent(we);
        }
    }

    public void handleWindowFocusInSync(long serial) {
        WindowEvent we = new WindowEvent((Window)target, WindowEvent.WINDOW_GAINED_FOCUS);
        XKeyboardFocusManagerPeer.getInstance().setCurrentFocusedWindow((Window) target);
        sendEvent(we);
    }
    // NOTE: This method may be called by privileged threads.
    //       DO NOT INVOKE CLIENT CODE ON THIS THREAD!
    public void handleWindowFocusIn(long serial) {
        WindowEvent we = new WindowEvent((Window)target, WindowEvent.WINDOW_GAINED_FOCUS);
        /* wrap in Sequenced, then post*/
        XKeyboardFocusManagerPeer.getInstance().setCurrentFocusedWindow((Window) target);
        postEvent(wrapInSequenced((AWTEvent) we));
    }

    // NOTE: This method may be called by privileged threads.
    //       DO NOT INVOKE CLIENT CODE ON THIS THREAD!
    public void handleWindowFocusOut(Window oppositeWindow, long serial) {
        WindowEvent we = new WindowEvent((Window)target, WindowEvent.WINDOW_LOST_FOCUS, oppositeWindow);
        XKeyboardFocusManagerPeer.getInstance().setCurrentFocusedWindow(null);
        XKeyboardFocusManagerPeer.getInstance().setCurrentFocusOwner(null);
        /* wrap in Sequenced, then post*/
        postEvent(wrapInSequenced((AWTEvent) we));
    }
    public void handleWindowFocusOutSync(Window oppositeWindow, long serial) {
        WindowEvent we = new WindowEvent((Window)target, WindowEvent.WINDOW_LOST_FOCUS, oppositeWindow);
        XKeyboardFocusManagerPeer.getInstance().setCurrentFocusedWindow(null);
        XKeyboardFocusManagerPeer.getInstance().setCurrentFocusOwner(null);
        sendEvent(we);
    }

/* --- DisplayChangedListener Stuff --- */

    /* Xinerama
     * called to check if we've been moved onto a different screen
     * Based on checkNewXineramaScreen() in awt_GraphicsEnv.c
     */
    public void checkIfOnNewScreen(Rectangle newBounds) {
        if (!XToolkit.localEnv.runningXinerama()) {
            return;
        }

        if (log.isLoggable(PlatformLogger.Level.FINEST)) {
            log.finest("XWindowPeer: Check if we've been moved to a new screen since we're running in Xinerama mode");
        }

        int area = newBounds.width * newBounds.height;
        int intAmt, vertAmt, horizAmt;
        int largestAmt = 0;
        int curScreenNum = ((X11GraphicsDevice)getGraphicsConfiguration().getDevice()).getScreen();
        int newScreenNum = 0;
        GraphicsDevice gds[] = XToolkit.localEnv.getScreenDevices();
        GraphicsConfiguration newGC = null;
        Rectangle screenBounds;

        for (int i = 0; i < gds.length; i++) {
            screenBounds = gds[i].getDefaultConfiguration().getBounds();
            if (newBounds.intersects(screenBounds)) {
                horizAmt = Math.min(newBounds.x + newBounds.width,
                                    screenBounds.x + screenBounds.width) -
                           Math.max(newBounds.x, screenBounds.x);
                vertAmt = Math.min(newBounds.y + newBounds.height,
                                   screenBounds.y + screenBounds.height)-
                          Math.max(newBounds.y, screenBounds.y);
                intAmt = horizAmt * vertAmt;
                if (intAmt == area) {
                    // Completely on this screen - done!
                    newScreenNum = i;
                    newGC = gds[i].getDefaultConfiguration();
                    break;
                }
                if (intAmt > largestAmt) {
                    largestAmt = intAmt;
                    newScreenNum = i;
                    newGC = gds[i].getDefaultConfiguration();
                }
            }
        }
        if (newScreenNum != curScreenNum) {
            if (log.isLoggable(PlatformLogger.Level.FINEST)) {
                log.finest("XWindowPeer: Moved to a new screen");
            }
            executeDisplayChangedOnEDT(newGC);
        }
    }

    /**
     * Helper method that executes the displayChanged(screen) method on
     * the event dispatch thread.  This method is used in the Xinerama case
     * and after display mode change events.
     */
    private void executeDisplayChangedOnEDT(final GraphicsConfiguration gc) {
        Runnable dc = new Runnable() {
            public void run() {
                AWTAccessor.getComponentAccessor().
                    setGraphicsConfiguration((Component)target, gc);
            }
        };
        SunToolkit.executeOnEventHandlerThread((Component)target, dc);
    }

    /**
     * From the DisplayChangedListener interface; called from
     * X11GraphicsDevice when the display mode has been changed.
     */
    public void displayChanged() {
        executeDisplayChangedOnEDT(getGraphicsConfiguration());
    }

    /**
     * From the DisplayChangedListener interface; top-levels do not need
     * to react to this event.
     */
    public void paletteChanged() {
    }

    /*
     * Overridden to check if we need to update our GraphicsDevice/Config
     * Added for 4934052.
     */
    @Override
    public void handleConfigureNotifyEvent(XEvent xev) {
        // TODO: We create an XConfigureEvent every time we override
        // handleConfigureNotify() - too many!
        XConfigureEvent xe = xev.get_xconfigure();
        checkIfOnNewScreen(new Rectangle(xe.get_x(),
                                         xe.get_y(),
                                         xe.get_width(),
                                         xe.get_height()));

        // Don't call super until we've handled a screen change.  Otherwise
        // there could be a race condition in which a ComponentListener could
        // see the old screen.
        super.handleConfigureNotifyEvent(xev);
        repositionSecurityWarning();
    }

    final void requestXFocus(long time) {
        requestXFocus(time, true);
    }

    final void requestXFocus() {
        requestXFocus(0, false);
    }

    /**
     * Requests focus to this top-level. Descendants should override to provide
     * implementations based on a class of top-level.
     */
    protected void requestXFocus(long time, boolean timeProvided) {
        // Since in XAWT focus is synthetic and all basic Windows are
        // override_redirect all we can do is check whether our parent
        // is active. If it is - we can freely synthesize focus transfer.
        // Luckily, this logic is already implemented in requestWindowFocus.
        if (focusLog.isLoggable(PlatformLogger.Level.FINE)) {
            focusLog.fine("Requesting window focus");
        }
        requestWindowFocus(time, timeProvided);
    }

    public final boolean focusAllowedFor() {
        if (isNativelyNonFocusableWindow()) {
            return false;
        }
/*
        Window target = (Window)this.target;
        if (!target.isVisible() ||
            !target.isEnabled() ||
            !target.isFocusable())
        {
            return false;
        }
*/
        if (isModalBlocked()) {
            return false;
        }
        return true;
    }

    public void handleFocusEvent(XEvent xev) {
        XFocusChangeEvent xfe = xev.get_xfocus();
        FocusEvent fe;
        if (focusLog.isLoggable(PlatformLogger.Level.FINE)) {
            focusLog.fine("{0}", xfe);
        }
        if (isEventDisabled(xev)) {
            return;
        }
        if (xev.get_type() == XConstants.FocusIn)
        {
            // If this window is non-focusable don't post any java focus event
            if (focusAllowedFor()) {
                if (xfe.get_mode() == XConstants.NotifyNormal // Normal notify
                    || xfe.get_mode() == XConstants.NotifyWhileGrabbed) // Alt-Tab notify
                {
                    handleWindowFocusIn(xfe.get_serial());
                }
            }
        }
        else
        {
            if (xfe.get_mode() == XConstants.NotifyNormal // Normal notify
                || xfe.get_mode() == XConstants.NotifyWhileGrabbed) // Alt-Tab notify
            {
                // If this window is non-focusable don't post any java focus event
                if (!isNativelyNonFocusableWindow()) {
                    XWindowPeer oppositeXWindow = getNativeFocusedWindowPeer();
                    Object oppositeTarget = (oppositeXWindow!=null)? oppositeXWindow.getTarget() : null;
                    Window oppositeWindow = null;
                    if (oppositeTarget instanceof Window) {
                        oppositeWindow = (Window) oppositeTarget;
                    }
                    // Check if opposite window is non-focusable. In that case we don't want to
                    // post any event.
                    if (oppositeXWindow != null && oppositeXWindow.isNativelyNonFocusableWindow()) {
                        return;
                    }
                    if (this == oppositeXWindow) {
                        oppositeWindow = null;
                    } else if (oppositeXWindow instanceof XDecoratedPeer) {
                        if (((XDecoratedPeer) oppositeXWindow).actualFocusedWindow != null) {
                            oppositeXWindow = ((XDecoratedPeer) oppositeXWindow).actualFocusedWindow;
                            oppositeTarget = oppositeXWindow.getTarget();
                            if (oppositeTarget instanceof Window
                                && oppositeXWindow.isVisible()
                                && oppositeXWindow.isNativelyNonFocusableWindow())
                            {
                                oppositeWindow = ((Window) oppositeTarget);
                            }
                        }
                    }
                    handleWindowFocusOut(oppositeWindow, xfe.get_serial());
                }
            }
        }
    }

    void setSaveUnder(boolean state) {}

    public void toFront() {
        if (isOverrideRedirect() && mustControlStackPosition) {
            mustControlStackPosition = false;
            removeRootPropertyEventDispatcher();
        }
        if (isVisible()) {
            super.toFront();
            if (isFocusableWindow() && isAutoRequestFocus() &&
                !isModalBlocked() && !isWithdrawn())
            {
                requestInitialFocus();
            }
        } else {
            setVisible(true);
        }
    }

    public void toBack() {
        XToolkit.awtLock();
        try {
            if(!isOverrideRedirect()) {
                XlibWrapper.XLowerWindow(XToolkit.getDisplay(), getWindow());
            }else{
                lowerOverrideRedirect();
            }
        }
        finally {
            XToolkit.awtUnlock();
        }
    }
    private void lowerOverrideRedirect() {
        //
        // make new hash of toplevels of all windows from 'windows' hash.
        // FIXME: do not call them "toplevel" as it is misleading.
        //
        HashSet toplevels = new HashSet();
        long topl = 0, mytopl = 0;

        for (XWindowPeer xp : windows) {
            topl = getToplevelWindow( xp.getWindow() );
            if( xp.equals( this ) ) {
                mytopl = topl;
            }
            if( topl > 0 )
                toplevels.add( Long.valueOf( topl ) );
        }

        //
        // find in the root's tree:
        // (1) my toplevel, (2) lowest java toplevel, (3) desktop
        // We must enforce (3), (1), (2) order, upward;
        // note that nautilus on the next restacking will do (1),(3),(2).
        //
        long laux,     wDesktop = -1, wBottom = -1;
        int  iMy = -1, iDesktop = -1, iBottom = -1;
        int i = 0;
        XQueryTree xqt = new XQueryTree(XToolkit.getDefaultRootWindow());
        try {
            if( xqt.execute() > 0 ) {
                int nchildren = xqt.get_nchildren();
                long children = xqt.get_children();
                for(i = 0; i < nchildren; i++) {
                    laux = Native.getWindow(children, i);
                    if( laux == mytopl ) {
                        iMy = i;
                    }else if( isDesktopWindow( laux ) ) {
                        // we need topmost desktop of them all.
                        iDesktop = i;
                        wDesktop = laux;
                    }else if(iBottom < 0 &&
                             toplevels.contains( Long.valueOf(laux) ) &&
                             laux != mytopl) {
                        iBottom = i;
                        wBottom = laux;
                    }
                }
            }

            if( (iMy < iBottom || iBottom < 0 )&& iDesktop < iMy)
                return; // no action necessary

            long to_restack = Native.allocateLongArray(2);
            Native.putLong(to_restack, 0, wBottom);
            Native.putLong(to_restack, 1,  mytopl);
            XlibWrapper.XRestackWindows(XToolkit.getDisplay(), to_restack, 2);
            XlibWrapper.unsafe.freeMemory(to_restack);


            if( !mustControlStackPosition ) {
                mustControlStackPosition = true;
                // add root window property listener:
                // somebody (eg nautilus desktop) may obscure us
                addRootPropertyEventDispatcher();
            }
        } finally {
            xqt.dispose();
        }
    }
    /**
        Get XID of closest to root window in a given window hierarchy.
        FIXME: do not call it "toplevel" as it is misleading.
        On error return 0.
    */
    private long getToplevelWindow( long w ) {
        long wi = w, ret, root;
        do {
            ret = wi;
            XQueryTree qt = new XQueryTree(wi);
            try {
                if (qt.execute() == 0) {
                    return 0;
                }
                root = qt.get_root();
                wi = qt.get_parent();
            } finally {
                qt.dispose();
            }

        } while (wi != root);

        return ret;
    }

    private static boolean isDesktopWindow( long wi ) {
        return XWM.getWM().isDesktopWindow( wi );
    }

    private void updateAlwaysOnTop() {
        if (log.isLoggable(PlatformLogger.Level.FINE)) {
            log.fine("Promoting always-on-top state {0}", Boolean.valueOf(alwaysOnTop));
        }
        XWM.getWM().setLayer(this,
                             alwaysOnTop ?
                             XLayerProtocol.LAYER_ALWAYS_ON_TOP :
                             XLayerProtocol.LAYER_NORMAL);
    }

    public void updateAlwaysOnTopState() {
        this.alwaysOnTop = ((Window) this.target).isAlwaysOnTop();
        updateAlwaysOnTop();
    }

    boolean isLocationByPlatform() {
        return locationByPlatform;
    }

    private void promoteDefaultPosition() {
        this.locationByPlatform = ((Window)target).isLocationByPlatform();
        if (locationByPlatform) {
            XToolkit.awtLock();
            try {
                Rectangle bounds = getBounds();
                XSizeHints hints = getHints();
                setSizeHints(hints.get_flags() & ~(XUtilConstants.USPosition | XUtilConstants.PPosition),
                             bounds.x, bounds.y, bounds.width, bounds.height);
            } finally {
                XToolkit.awtUnlock();
            }
        }
    }

    public void setVisible(boolean vis) {
        if (!isVisible() && vis) {
            isBeforeFirstMapNotify = true;
            winAttr.initialFocus = isAutoRequestFocus();
            if (!winAttr.initialFocus) {
                /*
                 * It's easier and safer to temporary suppress WM_TAKE_FOCUS
                 * protocol itself than to ignore WM_TAKE_FOCUS client message.
                 * Because we will have to make the difference between
                 * the message come after showing and the message come after
                 * activation. Also, on Metacity, for some reason, we have _two_
                 * WM_TAKE_FOCUS client messages when showing a frame/dialog.
                 */
                suppressWmTakeFocus(true);
            }
        }
        updateFocusability();
        promoteDefaultPosition();
        if (!vis && warningWindow != null) {
            warningWindow.setSecurityWarningVisible(false, false);
        }
        super.setVisible(vis);
        if (!vis && !isWithdrawn()) {
            // ICCCM, 4.1.4. Changing Window State:
            // "Iconic -> Withdrawn - The client should unmap the window and follow it
            // with a synthetic UnmapNotify event as described later in this section."
            // The same is true for Normal -> Withdrawn
            XToolkit.awtLock();
            try {
                XUnmapEvent unmap = new XUnmapEvent();
                unmap.set_window(window);
                unmap.set_event(XToolkit.getDefaultRootWindow());
                unmap.set_type((int)XConstants.UnmapNotify);
                unmap.set_from_configure(false);
                XlibWrapper.XSendEvent(XToolkit.getDisplay(), XToolkit.getDefaultRootWindow(),
                        false, XConstants.SubstructureNotifyMask | XConstants.SubstructureRedirectMask,
                        unmap.pData);
                unmap.dispose();
            }
            finally {
                XToolkit.awtUnlock();
            }
        }
        // method called somewhere in parent does not generate configure-notify
        // event for override-redirect.
        // Ergo, no reshape and bugs like 5085647 in case setBounds was
        // called before setVisible.
        if (isOverrideRedirect() && vis) {
            updateChildrenSizes();
        }
        repositionSecurityWarning();
    }

    protected void suppressWmTakeFocus(boolean doSuppress) {
    }

    final boolean isSimpleWindow() {
        return !(target instanceof Frame || target instanceof Dialog);
    }
    boolean hasWarningWindow() {
        return ((Window)target).getWarningString() != null;
    }

    // The height of menu bar window
    int getMenuBarHeight() {
        return 0;
    }

    // Called when shell changes its size and requires children windows
    // to update their sizes appropriately
    void updateChildrenSizes() {
    }

    public void repositionSecurityWarning() {
        // NOTE: On KWin if the window/border snapping option is enabled,
        // the Java window may be swinging while it's being moved.
        // This doesn't make the application unusable though looks quite ugly.
        // Probobly we need to find some hint to assign to our Security
        // Warning window in order to exclude it from the snapping option.
        // We are not currently aware of existance of such a property.
        if (warningWindow != null) {
            // We can't use the coordinates stored in the XBaseWindow since
            // they are zeros for decorated frames.
            AWTAccessor.ComponentAccessor compAccessor = AWTAccessor.getComponentAccessor();
            int x = compAccessor.getX(target);
            int y = compAccessor.getY(target);
            int width = compAccessor.getWidth(target);
            int height = compAccessor.getHeight(target);
            warningWindow.reposition(x, y, width, height);
        }
    }

    @Override
    protected void setMouseAbove(boolean above) {
        super.setMouseAbove(above);
        updateSecurityWarningVisibility();
    }

    @Override
    public void setFullScreenExclusiveModeState(boolean state) {
        super.setFullScreenExclusiveModeState(state);
        updateSecurityWarningVisibility();
    }

    public void updateSecurityWarningVisibility() {
        if (warningWindow == null) {
            return;
        }

        if (!isVisible()) {
            return; // The warning window should already be hidden.
        }

        boolean show = false;

        if (!isFullScreenExclusiveMode()) {
            int state = getWMState();

            // getWMState() always returns 0 (Withdrawn) for simple windows. Hence
            // we ignore the state for such windows.
            if (isVisible() && (state == XUtilConstants.NormalState || isSimpleWindow())) {
                if (XKeyboardFocusManagerPeer.getInstance().getCurrentFocusedWindow() ==
                        getTarget())
                {
                    show = true;
                }

                if (isMouseAbove() || warningWindow.isMouseAbove())
                {
                    show = true;
                }
            }
        }

        warningWindow.setSecurityWarningVisible(show, true);
    }

    boolean isOverrideRedirect() {
        return XWM.getWMID() == XWM.OPENLOOK_WM ||
            Window.Type.POPUP.equals(getWindowType());
    }

    final boolean isOLWMDecorBug() {
        return XWM.getWMID() == XWM.OPENLOOK_WM &&
            winAttr.nativeDecor == false;
    }

    public void dispose() {
        if (isGrabbed()) {
            if (grabLog.isLoggable(PlatformLogger.Level.FINE)) {
                grabLog.fine("Generating UngrabEvent on {0} because of the window disposal", this);
            }
            postEventToEventQueue(new sun.awt.UngrabEvent(getEventSource()));
        }

        SunToolkit.awtLock();

        try {
            windows.remove(this);
        } finally {
            SunToolkit.awtUnlock();
        }

        if (warningWindow != null) {
            warningWindow.destroy();
        }

        removeRootPropertyEventDispatcher();
        mustControlStackPosition = false;
        super.dispose();

        /*
         * Fix for 6457980.
         * When disposing an owned Window we should implicitly
         * return focus to its decorated owner because it won't
         * receive WM_TAKE_FOCUS.
         */
        if (isSimpleWindow()) {
            if (target == XKeyboardFocusManagerPeer.getInstance().getCurrentFocusedWindow()) {
                Window owner = getDecoratedOwner((Window)target);
                ((XWindowPeer)AWTAccessor.getComponentAccessor().getPeer(owner)).requestWindowFocus();
            }
        }
    }

    boolean isResizable() {
        return winAttr.isResizable;
    }

    public void handleVisibilityEvent(XEvent xev) {
        super.handleVisibilityEvent(xev);
        XVisibilityEvent ve = xev.get_xvisibility();
        winAttr.visibilityState = ve.get_state();
//         if (ve.get_state() == XlibWrapper.VisibilityUnobscured) {
//             // raiseInputMethodWindow
//         }
        repositionSecurityWarning();
    }

    void handleRootPropertyNotify(XEvent xev) {
        XPropertyEvent ev = xev.get_xproperty();
        if( mustControlStackPosition &&
            ev.get_atom() == XAtom.get("_NET_CLIENT_LIST_STACKING").getAtom()){
            // Restore stack order unhadled/spoiled by WM or some app (nautilus).
            // As of now, don't use any generic machinery: just
            // do toBack() again.
            if(isOverrideRedirect()) {
                toBack();
            }
        }
    }

    private void removeStartupNotification() {
        if (isStartupNotificationRemoved.getAndSet(true)) {
            return;
        }

        final String desktopStartupId = AccessController.doPrivileged(new PrivilegedAction<String>() {
            public String run() {
                return XToolkit.getEnv("DESKTOP_STARTUP_ID");
            }
        });
        if (desktopStartupId == null) {
            return;
        }

        final StringBuilder messageBuilder = new StringBuilder("remove: ID=");
        messageBuilder.append('"');
        for (int i = 0; i < desktopStartupId.length(); i++) {
            if (desktopStartupId.charAt(i) == '"' || desktopStartupId.charAt(i) == '\\') {
                messageBuilder.append('\\');
            }
            messageBuilder.append(desktopStartupId.charAt(i));
        }
        messageBuilder.append('"');
        messageBuilder.append('\0');
        final byte[] message;
        try {
            message = messageBuilder.toString().getBytes("UTF-8");
        } catch (UnsupportedEncodingException cannotHappen) {
            return;
        }

        XClientMessageEvent req = null;

        XToolkit.awtLock();
        try {
            final XAtom netStartupInfoBeginAtom = XAtom.get("_NET_STARTUP_INFO_BEGIN");
            final XAtom netStartupInfoAtom = XAtom.get("_NET_STARTUP_INFO");

            req = new XClientMessageEvent();
            req.set_type(XConstants.ClientMessage);
            req.set_window(getWindow());
            req.set_message_type(netStartupInfoBeginAtom.getAtom());
            req.set_format(8);

            for (int pos = 0; pos < message.length; pos += 20) {
                final int msglen = Math.min(message.length - pos, 20);
                int i = 0;
                for (; i < msglen; i++) {
                    XlibWrapper.unsafe.putByte(req.get_data() + i, message[pos + i]);
                }
                for (; i < 20; i++) {
                    XlibWrapper.unsafe.putByte(req.get_data() + i, (byte)0);
                }
                XlibWrapper.XSendEvent(XToolkit.getDisplay(),
                    XlibWrapper.RootWindow(XToolkit.getDisplay(), getScreenNumber()),
                    false,
                    XConstants.PropertyChangeMask,
                    req.pData);
                req.set_message_type(netStartupInfoAtom.getAtom());
            }
        } finally {
            XToolkit.awtUnlock();
            if (req != null) {
                req.dispose();
            }
        }
    }

    public void handleMapNotifyEvent(XEvent xev) {
        removeStartupNotification();

        // See 6480534.
        isUnhiding |= isWMStateNetHidden();

        super.handleMapNotifyEvent(xev);
        if (!winAttr.initialFocus) {
            suppressWmTakeFocus(false); // restore the protocol.
            /*
             * For some reason, on Metacity, a frame/dialog being shown
             * without WM_TAKE_FOCUS protocol doesn't get moved to the front.
             * So, we do it evidently.
             */
            XToolkit.awtLock();
            try {
                XlibWrapper.XRaiseWindow(XToolkit.getDisplay(), getWindow());
            } finally {
                XToolkit.awtUnlock();
            }
        }
        if (shouldFocusOnMapNotify()) {
            focusLog.fine("Automatically request focus on window");
            requestInitialFocus();
        }
        isUnhiding = false;
        isBeforeFirstMapNotify = false;
        updateAlwaysOnTop();

        synchronized (getStateLock()) {
            if (!isMapped) {
                isMapped = true;
            }
        }
    }

    public void handleUnmapNotifyEvent(XEvent xev) {
        super.handleUnmapNotifyEvent(xev);

        // On Metacity UnmapNotify comes before PropertyNotify (for _NET_WM_STATE_HIDDEN).
        // So we also check for the property later in MapNotify. See 6480534.
        isUnhiding |= isWMStateNetHidden();

        synchronized (getStateLock()) {
            if (isMapped) {
                isMapped = false;
            }
        }
    }

    private boolean shouldFocusOnMapNotify() {
        boolean res = false;

        if (isBeforeFirstMapNotify) {
            res = (winAttr.initialFocus ||          // Window.autoRequestFocus
                   isFocusedWindowModalBlocker());
        } else {
            res = isUnhiding;                       // Unhiding
        }
        res = res &&
            isFocusableWindow() &&                  // General focusability
            !isModalBlocked();                      // Modality

        return res;
    }

    protected boolean isWMStateNetHidden() {
        XNETProtocol protocol = XWM.getWM().getNETProtocol();
        return (protocol != null && protocol.isWMStateNetHidden(this));
    }

    protected void requestInitialFocus() {
        requestXFocus();
    }

    public void addToplevelStateListener(ToplevelStateListener l){
        toplevelStateListeners.add(l);
    }

    public void removeToplevelStateListener(ToplevelStateListener l){
        toplevelStateListeners.remove(l);
    }

    /**
     * Override this methods to get notifications when top-level window state changes. The state is
     * meant in terms of ICCCM: WithdrawnState, IconicState, NormalState
     */
    @Override
    protected void stateChanged(long time, int oldState, int newState) {
        // Fix for 6401700, 6412803
        // If this window is modal blocked, it is put into the transient_for
        // chain using prevTransientFor and nextTransientFor hints. However,
        // the real WM_TRANSIENT_FOR hint shouldn't be set for windows in
        // different WM states (except for owner-window relationship), so
        // if the window changes its state, its real WM_TRANSIENT_FOR hint
        // should be updated accordingly.
        updateTransientFor();

        for (ToplevelStateListener topLevelListenerTmp : toplevelStateListeners) {
            topLevelListenerTmp.stateChangedICCCM(oldState, newState);
        }

        updateSecurityWarningVisibility();
    }

    boolean isWithdrawn() {
        return getWMState() == XUtilConstants.WithdrawnState;
    }

    boolean hasDecorations(int decor) {
        if (!winAttr.nativeDecor) {
            return false;
        }
        else {
            int myDecor = winAttr.decorations;
            boolean hasBits = ((myDecor & decor) == decor);
            if ((myDecor & XWindowAttributesData.AWT_DECOR_ALL) != 0)
                return !hasBits;
            else
                return hasBits;
        }
    }

    void setReparented(boolean newValue) {
        super.setReparented(newValue);
        XToolkit.awtLock();
        try {
            if (isReparented() && delayedModalBlocking) {
                addToTransientFors((XDialogPeer) AWTAccessor.getComponentAccessor().getPeer(modalBlocker));
                delayedModalBlocking = false;
            }
        } finally {
            XToolkit.awtUnlock();
        }
    }

    /*
     * Returns a Vector of all Java top-level windows,
     * sorted by their current Z-order
     */
    static Vector<XWindowPeer> collectJavaToplevels() {
        Vector<XWindowPeer> javaToplevels = new Vector<XWindowPeer>();
        Vector<Long> v = new Vector<Long>();
        X11GraphicsEnvironment ge =
            (X11GraphicsEnvironment)GraphicsEnvironment.getLocalGraphicsEnvironment();
        GraphicsDevice[] gds = ge.getScreenDevices();
        if (!ge.runningXinerama() && (gds.length > 1)) {
            for (GraphicsDevice gd : gds) {
                int screen = ((X11GraphicsDevice)gd).getScreen();
                long rootWindow = XlibWrapper.RootWindow(XToolkit.getDisplay(), screen);
                v.add(rootWindow);
            }
        } else {
            v.add(XToolkit.getDefaultRootWindow());
        }
        final int windowsCount = windows.size();
        while ((v.size() > 0) && (javaToplevels.size() < windowsCount)) {
            long win = v.remove(0);
            XQueryTree qt = new XQueryTree(win);
            try {
                if (qt.execute() != 0) {
                    int nchildren = qt.get_nchildren();
                    long children = qt.get_children();
                    // XQueryTree returns window children ordered by z-order
                    for (int i = 0; i < nchildren; i++) {
                        long child = Native.getWindow(children, i);
                        XBaseWindow childWindow = XToolkit.windowToXWindow(child);
                        // filter out Java non-toplevels
                        if ((childWindow != null) && !(childWindow instanceof XWindowPeer)) {
                            continue;
                        } else {
                            v.add(child);
                        }
                        if (childWindow instanceof XWindowPeer) {
                            XWindowPeer np = (XWindowPeer)childWindow;
                            javaToplevels.add(np);
                            // XQueryTree returns windows sorted by their z-order. However,
                            // if WM has not handled transient for hint for a child window,
                            // it may appear in javaToplevels before its owner. Move such
                            // children after their owners.
                            int k = 0;
                            XWindowPeer toCheck = javaToplevels.get(k);
                            while (toCheck != np) {
                                XWindowPeer toCheckOwnerPeer = toCheck.getOwnerPeer();
                                if (toCheckOwnerPeer == np) {
                                    javaToplevels.remove(k);
                                    javaToplevels.add(toCheck);
                                } else {
                                    k++;
                                }
                                toCheck = javaToplevels.get(k);
                            }
                        }
                    }
                }
            } finally {
                qt.dispose();
            }
        }
        return javaToplevels;
    }

    public void setModalBlocked(Dialog d, boolean blocked) {
        setModalBlocked(d, blocked, null);
    }
    public void setModalBlocked(Dialog d, boolean blocked,
                                Vector<XWindowPeer> javaToplevels)
    {
        XToolkit.awtLock();
        try {
            // State lock should always be after awtLock
            synchronized(getStateLock()) {
                XDialogPeer blockerPeer = (XDialogPeer) AWTAccessor.getComponentAccessor().getPeer(d);
                if (blocked) {
                    if (log.isLoggable(PlatformLogger.Level.FINE)) {
                        log.fine("{0} is blocked by {1}", this, blockerPeer);
                    }
                    modalBlocker = d;

                    if (isReparented() || XWM.isNonReparentingWM()) {
                        addToTransientFors(blockerPeer, javaToplevels);
                    } else {
                        delayedModalBlocking = true;
                    }
                } else {
                    if (d != modalBlocker) {
                        throw new IllegalStateException("Trying to unblock window blocked by another dialog");
                    }
                    modalBlocker = null;

                    if (isReparented() || XWM.isNonReparentingWM()) {
                        removeFromTransientFors();
                    } else {
                        delayedModalBlocking = false;
                    }
                }

                updateTransientFor();
            }
        } finally {
            XToolkit.awtUnlock();
        }
    }

    /*
     * Sets the TRANSIENT_FOR hint to the given top-level window. This
     *  method is used when a window is modal blocked/unblocked or
     *  changed its state from/to NormalState to/from other states.
     * If window or transientForWindow are embedded frames, the containing
     *  top-level windows are used.
     *
     * @param window specifies the top-level window that the hint
     *  is to be set to
     * @param transientForWindow the top-level window
     * @param updateChain specifies if next/prevTransientFor fields are
     *  to be updated
     * @param allStates if set to <code>true</code> then TRANSIENT_FOR hint
     *  is set regardless of the state of window and transientForWindow,
     *  otherwise it is set only if both are in the same state
     */
    static void setToplevelTransientFor(XWindowPeer window, XWindowPeer transientForWindow,
                                                boolean updateChain, boolean allStates)
    {
        if ((window == null) || (transientForWindow == null)) {
            return;
        }
        if (updateChain) {
            window.prevTransientFor = transientForWindow;
            transientForWindow.nextTransientFor = window;
        }
        if (window.curRealTransientFor == transientForWindow) {
            return;
        }
        if (!allStates && (window.getWMState() != transientForWindow.getWMState())) {
            return;
        }
        if (window.getScreenNumber() != transientForWindow.getScreenNumber()) {
            return;
        }
        long bpw = window.getWindow();
        while (!XlibUtil.isToplevelWindow(bpw) && !XlibUtil.isXAWTToplevelWindow(bpw)) {
            bpw = XlibUtil.getParentWindow(bpw);
        }
        long tpw = transientForWindow.getWindow();
        while (!XlibUtil.isToplevelWindow(tpw) && !XlibUtil.isXAWTToplevelWindow(tpw)) {
            tpw = XlibUtil.getParentWindow(tpw);
        }
        XlibWrapper.XSetTransientFor(XToolkit.getDisplay(), bpw, tpw);
        window.curRealTransientFor = transientForWindow;
    }

    /*
     * This method does nothing if this window is not blocked by any modal dialog.
     * For modal blocked windows this method looks up for the nearest
     *  prevTransiendFor window that is in the same state (Normal/Iconified/Withdrawn)
     *  as this one and makes this window transient for it. The same operation is
     *  performed for nextTransientFor window.
     * Values of prevTransientFor and nextTransientFor fields are not changed.
     */
    void updateTransientFor() {
        int state = getWMState();
        XWindowPeer p = prevTransientFor;
        while ((p != null) && ((p.getWMState() != state) || (p.getScreenNumber() != getScreenNumber()))) {
            p = p.prevTransientFor;
        }
        if (p != null) {
            setToplevelTransientFor(this, p, false, false);
        } else {
            restoreTransientFor(this);
        }
        XWindowPeer n = nextTransientFor;
        while ((n != null) && ((n.getWMState() != state) || (n.getScreenNumber() != getScreenNumber()))) {
            n = n.nextTransientFor;
        }
        if (n != null) {
            setToplevelTransientFor(n, this, false, false);
        }
    }

    /*
     * Removes the TRANSIENT_FOR hint from the given top-level window.
     * If window or transientForWindow are embedded frames, the containing
     *  top-level windows are used.
     *
     * @param window specifies the top-level window that the hint
     *  is to be removed from
     */
    private static void removeTransientForHint(XWindowPeer window) {
        XAtom XA_WM_TRANSIENT_FOR = XAtom.get(XAtom.XA_WM_TRANSIENT_FOR);
        long bpw = window.getWindow();
        while (!XlibUtil.isToplevelWindow(bpw) && !XlibUtil.isXAWTToplevelWindow(bpw)) {
            bpw = XlibUtil.getParentWindow(bpw);
        }
        XlibWrapper.XDeleteProperty(XToolkit.getDisplay(), bpw, XA_WM_TRANSIENT_FOR.getAtom());
        window.curRealTransientFor = null;
    }

    /*
     * When a modal dialog is shown, all its blocked windows are lined up into
     *  a chain in such a way that each window is a transient_for window for
     *  the next one. That allows us to keep the modal dialog above all its
     *  blocked windows (even if there are some another modal dialogs between
     *  them).
     * This method adds this top-level window to the chain of the given modal
     *  dialog. To keep the current relative z-order, we should use the
     *  XQueryTree to find the place to insert this window to. As each window
     *  can be blocked by only one modal dialog (such checks are performed in
     *  shared code), both this and blockerPeer are on the top of their chains
     *  (chains may be empty).
     * If this window is a modal dialog and has its own chain, these chains are
     *  merged according to the current z-order (XQueryTree is used again).
     *  Below are some simple examples (z-order is from left to right, -- is
     *  modal blocking).
     *
     * Example 0:
     *     T (current chain of this, no windows are blocked by this)
     *  W1---B (current chain of blockerPeer, W2 is blocked by blockerPeer)
     *  Result is:
     *  W1-T-B (merged chain, all the windows are blocked by blockerPeer)
     *
     * Example 1:
     *  W1-T (current chain of this, W1 is blocked by this)
     *       W2-B (current chain of blockerPeer, W2 is blocked by blockerPeer)
     *  Result is:
     *  W1-T-W2-B (merged chain, all the windows are blocked by blockerPeer)
     *
     * Example 2:
     *  W1----T (current chain of this, W1 is blocked by this)
     *     W2---B (current chain of blockerPeer, W2 is blocked by blockerPeer)
     *  Result is:
     *  W1-W2-T-B (merged chain, all the windows are blocked by blockerPeer)
     *
     * This method should be called under the AWT lock.
     *
     * @see #removeFromTransientFors
     * @see #setModalBlocked
     */
    private void addToTransientFors(XDialogPeer blockerPeer) {
        addToTransientFors(blockerPeer, null);
    }

    private void addToTransientFors(XDialogPeer blockerPeer, Vector<XWindowPeer> javaToplevels)
    {
        // blockerPeer chain iterator
        XWindowPeer blockerChain = blockerPeer;
        while (blockerChain.prevTransientFor != null) {
            blockerChain = blockerChain.prevTransientFor;
        }
        // this window chain iterator
        // each window can be blocked no more than once, so this window
        //   is on top of its chain
        XWindowPeer thisChain = this;
        while (thisChain.prevTransientFor != null) {
            thisChain = thisChain.prevTransientFor;
        }
        // if there are no windows blocked by modalBlocker, simply add this window
        //  and its chain to blocker's chain
        if (blockerChain == blockerPeer) {
            setToplevelTransientFor(blockerPeer, this, true, false);
        } else {
            // Collect all the Java top-levels, if required
            if (javaToplevels == null) {
                javaToplevels = collectJavaToplevels();
            }
            // merged chain tail
            XWindowPeer mergedChain = null;
            for (XWindowPeer w : javaToplevels) {
                XWindowPeer prevMergedChain = mergedChain;
                if (w == thisChain) {
                    if (thisChain == this) {
                        if (prevMergedChain != null) {
                            setToplevelTransientFor(this, prevMergedChain, true, false);
                        }
                        setToplevelTransientFor(blockerChain, this, true, false);
                        break;
                    } else {
                        mergedChain = thisChain;
                        thisChain = thisChain.nextTransientFor;
                    }
                } else if (w == blockerChain) {
                    mergedChain = blockerChain;
                    blockerChain = blockerChain.nextTransientFor;
                } else {
                    continue;
                }
                if (prevMergedChain == null) {
                    mergedChain.prevTransientFor = null;
                } else {
                    setToplevelTransientFor(mergedChain, prevMergedChain, true, false);
                    mergedChain.updateTransientFor();
                }
                if (blockerChain == blockerPeer) {
                    setToplevelTransientFor(thisChain, mergedChain, true, false);
                    setToplevelTransientFor(blockerChain, this, true, false);
                    break;
                }
            }
        }

        XToolkit.XSync();
    }

    static void restoreTransientFor(XWindowPeer window) {
        XWindowPeer ownerPeer = window.getOwnerPeer();
        if (ownerPeer != null) {
            setToplevelTransientFor(window, ownerPeer, false, true);
        } else {
            removeTransientForHint(window);
        }
    }

    /*
     * When a window is modally unblocked, it should be removed from its blocker
     *  chain, see {@link #addToTransientFor addToTransientFors} method for the
     *  chain definition.
     * The problem is that we cannot simply restore window's original
     *  TRANSIENT_FOR hint (if any) and link prevTransientFor and
     *  nextTransientFor together as the whole chain could be created as a merge
     *  of two other chains in addToTransientFors. In that case, if this window is
     *  a modal dialog, it would lost all its own chain, if we simply exclude it
     *  from the chain.
     * The correct behaviour of this method should be to split the chain, this
     *  window is currently in, into two chains. First chain is this window own
     *  chain (i. e. all the windows blocked by this one, directly or indirectly),
     *  if any, and the rest windows from the current chain.
     *
     * Example:
     *  Original state:
     *   W1-B1 (window W1 is blocked by B1)
     *   W2-B2 (window W2 is blocked by B2)
     *  B3 is shown and blocks B1 and B2:
     *   W1-W2-B1-B2-B3 (a single chain after B1.addToTransientFors() and B2.addToTransientFors())
     *  If we then unblock B1, the state should be:
     *   W1-B1 (window W1 is blocked by B1)
     *   W2-B2-B3 (window W2 is blocked by B2 and B2 is blocked by B3)
     *
     * This method should be called under the AWT lock.
     *
     * @see #addToTransientFors
     * @see #setModalBlocked
     */
    private void removeFromTransientFors() {
        // the head of the chain of this window
        XWindowPeer thisChain = this;
        // the head of the current chain
        // nextTransientFor is always not null as this window is in the chain
        XWindowPeer otherChain = nextTransientFor;
        // the set of blockers in this chain: if this dialog blocks some other
        // modal dialogs, their blocked windows should stay in this dialog's chain
        Set<XWindowPeer> thisChainBlockers = new HashSet<XWindowPeer>();
        thisChainBlockers.add(this);
        // current chain iterator in the order from next to prev
        XWindowPeer chainToSplit = prevTransientFor;
        while (chainToSplit != null) {
            XWindowPeer blocker = (XWindowPeer) AWTAccessor.getComponentAccessor().getPeer(chainToSplit.modalBlocker);
            if (thisChainBlockers.contains(blocker)) {
                // add to this dialog's chain
                setToplevelTransientFor(thisChain, chainToSplit, true, false);
                thisChain = chainToSplit;
                thisChainBlockers.add(chainToSplit);
            } else {
                // leave in the current chain
                setToplevelTransientFor(otherChain, chainToSplit, true, false);
                otherChain = chainToSplit;
            }
            chainToSplit = chainToSplit.prevTransientFor;
        }
        restoreTransientFor(thisChain);
        thisChain.prevTransientFor = null;
        restoreTransientFor(otherChain);
        otherChain.prevTransientFor = null;
        nextTransientFor = null;

        XToolkit.XSync();
    }

    boolean isModalBlocked() {
        return modalBlocker != null;
    }

    static Window getDecoratedOwner(Window window) {
        while ((null != window) && !(window instanceof Frame || window instanceof Dialog)) {
            window = (Window) AWTAccessor.getComponentAccessor().getParent(window);
        }
        return window;
    }

    public boolean requestWindowFocus(XWindowPeer actualFocusedWindow) {
        setActualFocusedWindow(actualFocusedWindow);
        return requestWindowFocus();
    }

    public boolean requestWindowFocus() {
        return requestWindowFocus(0, false);
    }

    public boolean requestWindowFocus(long time, boolean timeProvided) {
        focusLog.fine("Request for window focus");
        // If this is Frame or Dialog we can't assure focus request success - but we still can try
        // If this is Window and its owner Frame is active we can be sure request succedded.
        Window ownerWindow  = XWindowPeer.getDecoratedOwner((Window)target);
        Window focusedWindow = XKeyboardFocusManagerPeer.getInstance().getCurrentFocusedWindow();
        Window activeWindow = XWindowPeer.getDecoratedOwner(focusedWindow);

        if (isWMStateNetHidden()) {
            focusLog.fine("The window is unmapped, so rejecting the request");
            return false;
        }
        if (activeWindow == ownerWindow) {
            focusLog.fine("Parent window is active - generating focus for this window");
            handleWindowFocusInSync(-1);
            return true;
        }
        focusLog.fine("Parent window is not active");

        XDecoratedPeer wpeer = (XDecoratedPeer)AWTAccessor.getComponentAccessor().getPeer(ownerWindow);
        if (wpeer != null && wpeer.requestWindowFocus(this, time, timeProvided)) {
            focusLog.fine("Parent window accepted focus request - generating focus for this window");
            return true;
        }
        focusLog.fine("Denied - parent window is not active and didn't accept focus request");
        return false;
    }

    // This method is to be overriden in XDecoratedPeer.
    void setActualFocusedWindow(XWindowPeer actualFocusedWindow) {
    }

    /**
     * Applies the current window type.
     */
    private void applyWindowType() {
        XNETProtocol protocol = XWM.getWM().getNETProtocol();
        if (protocol == null) {
            return;
        }

        XAtom typeAtom = null;

        switch (getWindowType())
        {
            case NORMAL:
                typeAtom = (ownerPeer == null) ?
                               protocol.XA_NET_WM_WINDOW_TYPE_NORMAL :
                               protocol.XA_NET_WM_WINDOW_TYPE_DIALOG;
                break;
            case UTILITY:
                typeAtom = protocol.XA_NET_WM_WINDOW_TYPE_UTILITY;
                break;
            case POPUP:
                typeAtom = protocol.XA_NET_WM_WINDOW_TYPE_POPUP_MENU;
                break;
        }

        if (typeAtom != null) {
            XAtomList wtype = new XAtomList();
            wtype.add(typeAtom);
            protocol.XA_NET_WM_WINDOW_TYPE.
                setAtomListProperty(getWindow(), wtype);
        } else {
            protocol.XA_NET_WM_WINDOW_TYPE.
                DeleteProperty(getWindow());
        }
    }

    @Override
    public void xSetVisible(boolean visible) {
        if (log.isLoggable(PlatformLogger.Level.FINE)) {
            log.fine("Setting visible on " + this + " to " + visible);
        }
        XToolkit.awtLock();
        try {
            this.visible = visible;
            if (visible) {
                applyWindowType();
                XlibWrapper.XMapRaised(XToolkit.getDisplay(), getWindow());
            } else {
                XlibWrapper.XUnmapWindow(XToolkit.getDisplay(), getWindow());
            }
            XlibWrapper.XFlush(XToolkit.getDisplay());
        }
        finally {
            XToolkit.awtUnlock();
        }
    }

    // should be synchronized on awtLock
    private int dropTargetCount = 0;

    public void addDropTarget() {
        XToolkit.awtLock();
        try {
            if (dropTargetCount == 0) {
                long window = getWindow();
                if (window != 0) {
                    XDropTargetRegistry.getRegistry().registerDropSite(window);
                }
            }
            dropTargetCount++;
        } finally {
            XToolkit.awtUnlock();
        }
    }

    public void removeDropTarget() {
        XToolkit.awtLock();
        try {
            dropTargetCount--;
            if (dropTargetCount == 0) {
                long window = getWindow();
                if (window != 0) {
                    XDropTargetRegistry.getRegistry().unregisterDropSite(window);
                }
            }
        } finally {
            XToolkit.awtUnlock();
        }
    }
    void addRootPropertyEventDispatcher() {
        if( rootPropertyEventDispatcher == null ) {
            rootPropertyEventDispatcher = new XEventDispatcher() {
                public void dispatchEvent(XEvent ev) {
                    if( ev.get_type() == XConstants.PropertyNotify ) {
                        handleRootPropertyNotify( ev );
                    }
                }
            };
            XlibWrapper.XSelectInput( XToolkit.getDisplay(),
                                      XToolkit.getDefaultRootWindow(),
                                      XConstants.PropertyChangeMask);
            XToolkit.addEventDispatcher(XToolkit.getDefaultRootWindow(),
                                                rootPropertyEventDispatcher);
        }
    }
    void removeRootPropertyEventDispatcher() {
        if( rootPropertyEventDispatcher != null ) {
            XToolkit.removeEventDispatcher(XToolkit.getDefaultRootWindow(),
                                                rootPropertyEventDispatcher);
            rootPropertyEventDispatcher = null;
        }
    }
    public void updateFocusableWindowState() {
        cachedFocusableWindow = isFocusableWindow();
    }

    XAtom XA_NET_WM_STATE;
    XAtomList net_wm_state;
    public XAtomList getNETWMState() {
        if (net_wm_state == null) {
            net_wm_state = XA_NET_WM_STATE.getAtomListPropertyList(this);
        }
        return net_wm_state;
    }

    public void setNETWMState(XAtomList state) {
        net_wm_state = state;
        if (state != null) {
            XA_NET_WM_STATE.setAtomListProperty(this, state);
        }
    }

    public PropMwmHints getMWMHints() {
        if (mwm_hints == null) {
            mwm_hints = new PropMwmHints();
            if (!XWM.XA_MWM_HINTS.getAtomData(getWindow(), mwm_hints.pData, MWMConstants.PROP_MWM_HINTS_ELEMENTS)) {
                mwm_hints.zero();
            }
        }
        return mwm_hints;
    }

    public void setMWMHints(PropMwmHints hints) {
        mwm_hints = hints;
        if (hints != null) {
            XWM.XA_MWM_HINTS.setAtomData(getWindow(), mwm_hints.pData, MWMConstants.PROP_MWM_HINTS_ELEMENTS);
        }
    }

    protected void updateDropTarget() {
        XToolkit.awtLock();
        try {
            if (dropTargetCount > 0) {
                long window = getWindow();
                if (window != 0) {
                    XDropTargetRegistry.getRegistry().unregisterDropSite(window);
                    XDropTargetRegistry.getRegistry().registerDropSite(window);
                }
            }
        } finally {
            XToolkit.awtUnlock();
        }
    }

    public void setGrab(boolean grab) {
        this.grab = grab;
        if (grab) {
            pressTarget = this;
            grabInput();
        } else {
            ungrabInput();
        }
    }

    public boolean isGrabbed() {
        return grab && XAwtState.getGrabWindow() == this;
    }

    public void handleXCrossingEvent(XEvent xev) {
        XCrossingEvent xce = xev.get_xcrossing();
        if (grabLog.isLoggable(PlatformLogger.Level.FINE)) {
            grabLog.fine("{0}, when grabbed {1}, contains {2}",
                         xce, isGrabbed(), containsGlobal(xce.get_x_root(), xce.get_y_root()));
        }
        if (isGrabbed()) {
            // When window is grabbed, all events are dispatched to
            // it.  Retarget them to the corresponding windows (notice
            // that XBaseWindow.dispatchEvent does the opposite
            // translation)
            // Note that we need to retarget XCrossingEvents to content window
            // since it generates MOUSE_ENTERED/MOUSE_EXITED for frame and dialog.
            // (fix for 6390326)
            XBaseWindow target = XToolkit.windowToXWindow(xce.get_window());
            if (grabLog.isLoggable(PlatformLogger.Level.FINER)) {
                grabLog.finer("  -  Grab event target {0}", target);
            }
            if (target != null && target != this) {
                target.dispatchEvent(xev);
                return;
            }
        }
        super.handleXCrossingEvent(xev);
    }

    public void handleMotionNotify(XEvent xev) {
        XMotionEvent xme = xev.get_xmotion();
        if (grabLog.isLoggable(PlatformLogger.Level.FINER)) {
            grabLog.finer("{0}, when grabbed {1}, contains {2}",
                          xme, isGrabbed(), containsGlobal(xme.get_x_root(), xme.get_y_root()));
        }
        if (isGrabbed()) {
            boolean dragging = false;
            final int buttonsNumber = XToolkit.getNumberOfButtonsForMask();

            for (int i = 0; i < buttonsNumber; i++){
                // here is the bug in WM: extra buttons doesn't have state!=0 as they should.
                if ((i != 4) && (i != 5)){
                    dragging = dragging || ((xme.get_state() & XlibUtil.getButtonMask(i + 1)) != 0);
                }
            }
            // When window is grabbed, all events are dispatched to
            // it.  Retarget them to the corresponding windows (notice
            // that XBaseWindow.dispatchEvent does the opposite
            // translation)
            XBaseWindow target = XToolkit.windowToXWindow(xme.get_window());
            if (dragging && pressTarget != target) {
                // for some reasons if we grab input MotionNotify for drag is reported with target
                // to underlying window, not to window on which we have initiated drag
                // so we need to retarget them.  Here I use simplified logic which retarget all
                // such events to source of mouse press (or the grabber).  It helps with fix for 6390326.
                // So, I do not want to implement complicated logic for better retargeting.
                target = pressTarget.isVisible() ? pressTarget : this;
                xme.set_window(target.getWindow());
                Point localCoord = target.toLocal(xme.get_x_root(), xme.get_y_root());
                xme.set_x(localCoord.x);
                xme.set_y(localCoord.y);
            }
            if (grabLog.isLoggable(PlatformLogger.Level.FINER)) {
                grabLog.finer("  -  Grab event target {0}", target);
            }
            if (target != null) {
                if (target != getContentXWindow() && target != this) {
                    target.dispatchEvent(xev);
                    return;
                }
            }

            // note that we need to pass dragging events to the grabber (6390326)
            // see comment above for more inforamtion.
            if (!containsGlobal(xme.get_x_root(), xme.get_y_root()) && !dragging) {
                // Outside of Java
                return;
            }
        }
        super.handleMotionNotify(xev);
    }

    // we use it to retarget mouse drag and mouse release during grab.
    private XBaseWindow pressTarget = this;

    public void handleButtonPressRelease(XEvent xev) {
        XButtonEvent xbe = xev.get_xbutton();

        /*
         * Ignore the buttons above 20 due to the bit limit for
         * InputEvent.BUTTON_DOWN_MASK.
         * One more bit is reserved for FIRST_HIGH_BIT.
         */
        if (xbe.get_button() > SunToolkit.MAX_BUTTONS_SUPPORTED) {
            return;
        }
        if (grabLog.isLoggable(PlatformLogger.Level.FINE)) {
            grabLog.fine("{0}, when grabbed {1}, contains {2} ({3}, {4}, {5}x{6})",
                         xbe, isGrabbed(), containsGlobal(xbe.get_x_root(), xbe.get_y_root()), getAbsoluteX(), getAbsoluteY(), getWidth(), getHeight());
        }
        if (isGrabbed()) {
            // When window is grabbed, all events are dispatched to
            // it.  Retarget them to the corresponding windows (notice
            // that XBaseWindow.dispatchEvent does the opposite
            // translation)
            XBaseWindow target = XToolkit.windowToXWindow(xbe.get_window());
            try {
                if (grabLog.isLoggable(PlatformLogger.Level.FINER)) {
                    grabLog.finer("  -  Grab event target {0} (press target {1})", target, pressTarget);
                }
                if (xbe.get_type() == XConstants.ButtonPress
                    && xbe.get_button() == XConstants.buttons[0])
                {
                    // need to keep it to retarget mouse release
                    pressTarget = target;
                } else if (xbe.get_type() == XConstants.ButtonRelease
                           && xbe.get_button() == XConstants.buttons[0]
                           && pressTarget != target)
                {
                    // during grab we do receive mouse release on different component (not on the source
                    // of mouse press).  So we need to retarget it.
                    // see 6390326 for more information.
                    target = pressTarget.isVisible() ? pressTarget : this;
                    xbe.set_window(target.getWindow());
                    Point localCoord = target.toLocal(xbe.get_x_root(), xbe.get_y_root());
                    xbe.set_x(localCoord.x);
                    xbe.set_y(localCoord.y);
                    pressTarget = this;
                }
                if (target != null && target != getContentXWindow() && target != this) {
                    target.dispatchEvent(xev);
                    return;
                }
            } finally {
                if (target != null) {
                    // Target is either us or our content window -
                    // check that event is inside.  'Us' in case of
                    // shell will mean that this will also filter out press on title
                    if ((target == this || target == getContentXWindow()) && !containsGlobal(xbe.get_x_root(), xbe.get_y_root())) {
                        // Outside this toplevel hierarchy
                        // According to the specification of UngrabEvent, post it
                        // when press occurs outside of the window and not on its owned windows
                        if (xbe.get_type() == XConstants.ButtonPress) {
                            if (grabLog.isLoggable(PlatformLogger.Level.FINE)) {
                                grabLog.fine("Generating UngrabEvent on {0} because not inside of shell", this);
                            }
                            postEventToEventQueue(new sun.awt.UngrabEvent(getEventSource()));
                            return;
                        }
                    }
                    // First, get the toplevel
                    XWindowPeer toplevel = target.getToplevelXWindow();
                    if (toplevel != null) {
                        Window w = (Window)toplevel.target;
                        while (w != null && toplevel != this && !(toplevel instanceof XDialogPeer)) {
                            w = (Window) AWTAccessor.getComponentAccessor().getParent(w);
                            if (w != null) {
                                toplevel = (XWindowPeer) AWTAccessor.getComponentAccessor().getPeer(w);
                            }
                        }
                        if (w == null || (w != this.target && w instanceof Dialog)) {
                            // toplevel == null - outside of
                            // hierarchy, toplevel is Dialog - should
                            // send ungrab (but shouldn't for Window)
                            if (grabLog.isLoggable(PlatformLogger.Level.FINE)) {
                                grabLog.fine("Generating UngrabEvent on {0} because hierarchy ended", this);
                            }
                            postEventToEventQueue(new sun.awt.UngrabEvent(getEventSource()));
                        }
                    } else {
                        // toplevel is null - outside of hierarchy
                        if (grabLog.isLoggable(PlatformLogger.Level.FINE)) {
                            grabLog.fine("Generating UngrabEvent on {0} because toplevel is null", this);
                        }
                        postEventToEventQueue(new sun.awt.UngrabEvent(getEventSource()));
                        return;
                    }
                } else {
                    // target doesn't map to XAWT window - outside of hierarchy
                    if (grabLog.isLoggable(PlatformLogger.Level.FINE)) {
                        grabLog.fine("Generating UngrabEvent on because target is null {0}", this);
                    }
                    postEventToEventQueue(new sun.awt.UngrabEvent(getEventSource()));
                    return;
                }
            }
        }
        super.handleButtonPressRelease(xev);
    }

    public void print(Graphics g) {
        // We assume we print the whole frame,
        // so we expect no clip was set previously
        Shape shape = AWTAccessor.getWindowAccessor().getShape((Window)target);
        if (shape != null) {
            g.setClip(shape);
        }
        super.print(g);
    }

    @Override
    public void setOpacity(float opacity) {
        final long maxOpacity = 0xffffffffl;
        long iOpacity = (long)(opacity * maxOpacity);
        if (iOpacity < 0) {
            iOpacity = 0;
        }
        if (iOpacity > maxOpacity) {
            iOpacity = maxOpacity;
        }

        XAtom netWmWindowOpacityAtom = XAtom.get("_NET_WM_WINDOW_OPACITY");

        if (iOpacity == maxOpacity) {
            netWmWindowOpacityAtom.DeleteProperty(getWindow());
        } else {
            netWmWindowOpacityAtom.setCard32Property(getWindow(), iOpacity);
        }
    }

    @Override
    public void setOpaque(boolean isOpaque) {
        // no-op
    }

    @Override
    public void updateWindow() {
        // no-op
    }
}<|MERGE_RESOLUTION|>--- conflicted
+++ resolved
@@ -391,13 +391,8 @@
     /*
      * Dumps each icon from the list
      */
-<<<<<<< HEAD
     static void dumpIcons(java.util.List<IconInfo> icons) {
-        if (iconLog.isLoggable(PlatformLogger.FINEST)) {
-=======
-    static void dumpIcons(java.util.List<XIconInfo> icons) {
         if (iconLog.isLoggable(PlatformLogger.Level.FINEST)) {
->>>>>>> a2e706f3
             iconLog.finest(">>> Sizes of icon images:");
             for (Iterator<IconInfo> i = icons.iterator(); i.hasNext(); ) {
                 iconLog.finest("    {0}", i.next());
